--- conflicted
+++ resolved
@@ -2,11 +2,7 @@
 # Dependencies maintained by OCCRP/pudo
 apikit == 0.3.2
 banal >= 0.3.3
-<<<<<<< HEAD
-followthemoney >= 0.3.13
-=======
 followthemoney >= 0.3.14
->>>>>>> faa23378
 fingerprints >= 0.5.3
 storagelayer >= 0.2.1
 exactitude >= 2.1.2
