--- conflicted
+++ resolved
@@ -140,17 +140,14 @@
   @extend .bp3-html-table;
   width: 100%;
 
-<<<<<<< HEAD
   &.pending > tbody {
-    opacity: .5;
-  }
-
-=======
+    opacity: 0.5;
+  }
+
   tr.viewed td {
     opacity: 0.5;
   }
-  
->>>>>>> 36e7b915
+
   td {
     border-bottom: 1px solid $aleph-table-border-color;
   }
