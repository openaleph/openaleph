--- conflicted
+++ resolved
@@ -69,15 +69,14 @@
   }
 }
 
-<<<<<<< HEAD
 .muted {
   color: $aleph-greyed-text;
-=======
+}
+
 .clickable {
   cursor: pointer;
 
   &:hover {
     background-color: $aleph-hover-background;
   }
->>>>>>> fbf1db1b
-}+}
