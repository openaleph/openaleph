import React, { Component } from 'react';
import { Route, Switch } from 'react-router-dom';
import { connect } from 'react-redux';
import { Spinner } from '@blueprintjs/core';

import { fetchMetadata } from 'src/actions';
import NotFoundScreen from 'src/screens/NotFoundScreen/NotFoundScreen';
import EntityScreen from 'src/screens/EntityScreen/EntityScreen';
import OAuthScreen from "src/screens/OAuthScreen/OAuthScreen";
import LogoutScreen from 'src/screens/LogoutScreen/LogoutScreen';
import ActivateScreen from 'src/screens/ActivateScreen/ActivateScreen';
import HomeScreen from 'src/screens/HomeScreen/HomeScreen';
import SearchScreen from 'src/screens/SearchScreen/SearchScreen';
import NotificationsScreen from 'src/screens/NotificationsScreen/NotificationsScreen';
import SourcesIndexScreen from 'src/screens/SourcesIndexScreen/SourcesIndexScreen';
import CollectionsXrefScreen from 'src/screens/CollectionsXrefScreen/CollectionsXrefScreen';
import DocumentScreen from 'src/screens/DocumentScreen/DocumentScreen';
import CasesIndexScreen from 'src/screens/CasesIndexScreen/CasesIndexScreen';
import CollectionRedirectScreen from 'src/screens/CollectionRedirectScreen/CollectionRedirectScreen';
import DocumentRedirectScreen from 'src/screens/DocumentRedirectScreen/DocumentRedirectScreen';
import CaseScreen from 'src/screens/CaseScreen/CaseScreen';
import { CaseDocumentsContent } from 'src/components/Case';

import './Router.css';

class Router extends Component {

  componentWillMount() {
    const { metadata } = this.props;
    if (!metadata.app) {
      this.props.fetchMetadata();
    }
  }

  render() {
    const { metadata, session } = this.props;
    const isLoaded = metadata && metadata.app && session;

    if (!isLoaded) {
      return (
        <div className="RouterLoading">
          <div className="spinner"><Spinner className="pt-large"/></div>
        </div>
      )
    }

    return (
      <Switch>
        <Route path="/oauth" exact component={OAuthScreen}/>
        <Route path="/logout" exact component={LogoutScreen}/>
        <Route path="/activate/:code" exact component={ActivateScreen}/>
        <Route path="/entities/:entityId" exact component={EntityScreen}/>
        <Route path="/documents/:documentId" exact component={DocumentScreen}/>
        <Route path="/text/:documentId" exact component={DocumentRedirectScreen}/>
        <Route path="/tabular/:documentId/:sheet" exact component={DocumentRedirectScreen}/>
        <Route path="/sources" exact component={SourcesIndexScreen}/>
        <Route path="/cases" exact component={CasesIndexScreen}/>
        <Route path="/cases/:collectionId" exact component={CaseScreen}/>
<<<<<<< HEAD
        <Route path="/cases/:collectionId/documents" exact component={CaseDocumentsContent}/>
        <Route path="/collections/:collectionId" exact component={CollectionScreen}/>
=======
        <Route path="/collections/:collectionId" exact component={CollectionRedirectScreen}/>
>>>>>>> 65db866a
        <Route path="/collections/:collectionId/xref/:otherId" exact component={CollectionsXrefScreen}/>
        <Route path="/search" exact component={SearchScreen}/>
        <Route path="/notifications" exact component={NotificationsScreen}/>
        <Route path="/" exact component={HomeScreen}/>
        <Route component={NotFoundScreen}/>
      </Switch>
    );
  }
}

const mapStateToProps = (state) => {
  return {metadata: state.metadata, session: state.session};
};

Router = connect(mapStateToProps, { fetchMetadata })(Router);
export default Router;<|MERGE_RESOLUTION|>--- conflicted
+++ resolved
@@ -56,12 +56,9 @@
         <Route path="/sources" exact component={SourcesIndexScreen}/>
         <Route path="/cases" exact component={CasesIndexScreen}/>
         <Route path="/cases/:collectionId" exact component={CaseScreen}/>
-<<<<<<< HEAD
         <Route path="/cases/:collectionId/documents" exact component={CaseDocumentsContent}/>
         <Route path="/collections/:collectionId" exact component={CollectionScreen}/>
-=======
         <Route path="/collections/:collectionId" exact component={CollectionRedirectScreen}/>
->>>>>>> 65db866a
         <Route path="/collections/:collectionId/xref/:otherId" exact component={CollectionsXrefScreen}/>
         <Route path="/search" exact component={SearchScreen}/>
         <Route path="/notifications" exact component={NotificationsScreen}/>
