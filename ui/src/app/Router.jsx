--- conflicted
+++ resolved
@@ -5,7 +5,6 @@
 
 import { fetchMetadata as fetchMetadataAction } from 'src/actions';
 import { selectSession, selectMetadata } from 'src/selectors';
-import './Router.scss';
 import NotFoundScreen from 'src/screens/NotFoundScreen/NotFoundScreen';
 
 import OAuthScreen from 'src/screens/OAuthScreen/OAuthScreen';
@@ -26,6 +25,8 @@
 import EntitySetIndexScreen from 'src/screens/EntitySetIndexScreen/EntitySetIndexScreen';
 import EntitySetScreen from 'src/screens/EntitySetScreen/EntitySetScreen';
 import EntityScreen from 'src/screens/EntityScreen/EntityScreen';
+
+import './Router.scss';
 
 
 class Router extends Component {
@@ -68,15 +69,10 @@
           <Redirect from="/collections/:collectionId" to="/datasets/:collectionId" />
           <Redirect from="/collections/:collectionId/xref/:otherId" to="/datasets/:collectionId\?filter\:match_collection_id=:otherId#mode=xref" />
           <Redirect from="/datasets/:collectionId/xref/:otherId" to="/datasets/:collectionId\?filter\:match_collection_id=:otherId#mode=xref" />
-<<<<<<< HEAD
           <Redirect from="/diagrams" to="/entitysets?filter\:type=diagram" />
           <Redirect from="/diagrams/:diagramId" to="/entitysets/:diagramId" />
           <Route path="/entitysets/:entitySetId" exact component={EntitySetScreen} />
           <Route path="/entitysets" exact component={EntitySetIndexScreen} />
-=======
-          <Route path="/diagrams/:diagramId" exact component={DiagramScreen} />
-          <Route path="/diagrams" exact component={DiagramIndexScreen} />
->>>>>>> 3a0d91ec
           <Route path="/search" exact component={SearchScreen} />
           <Route path="/notifications" exact component={NotificationsScreen} />
           <Route path="/history" exact component={HistoryScreen} />
