import React from 'react';
import { connect } from 'react-redux';
import { withRouter } from 'react-router';
import { Classes, Menu, MenuItem, MenuDivider } from '@blueprintjs/core';
import { defineMessages, injectIntl, FormattedMessage } from 'react-intl';
import { Count, Skeleton, AppItem } from 'components/common';
import c from 'classnames';

import { queryRoles } from 'actions';
import { queryGroups } from 'queries';
import { selectRolesResult, selectCurrentRole } from 'selectors';

import './Dashboard.scss';

const messages = defineMessages({
  notifications: {
    id: 'dashboard.notifications',
    defaultMessage: 'Notifications',
  },
  alerts: {
    id: 'dashboard.alerts',
    defaultMessage: 'Alerts',
  },
  exports: {
    id: 'dashboard.exports',
    defaultMessage: 'Exports',
  },
  cases: {
    id: 'dashboard.cases',
    defaultMessage: 'Investigations',
  },
  diagrams: {
    id: 'dashboard.diagrams',
    defaultMessage: 'Network diagrams',
  },
  lists: {
    id: 'dashboard.lists',
    defaultMessage: 'Lists',
  },
  settings: {
    id: 'dashboard.settings',
    defaultMessage: 'Settings',
  },
  status: {
    id: 'dashboard.status',
    defaultMessage: 'System status',
  },
});


class Dashboard extends React.Component {
  constructor(props) {
    super(props);
    this.navigate = this.navigate.bind(this);
  }

  componentDidMount() {
    this.fetchIfNeeded();
  }

  componentDidUpdate() {
    this.fetchIfNeeded();
  }

  fetchIfNeeded() {
    const { groupsQuery, groupsResult } = this.props;
    if (groupsResult.shouldLoad) {
      this.props.queryRoles({ query: groupsQuery });
    }
  }

  navigate(path) {
    this.props.history.push(path);
  }

  render() {
    const { role, intl, location, groupsResult } = this.props;
    const current = location.pathname;

    return (
      <div className="Dashboard">
        <div className="Dashboard__inner-container">
          <div className="Dashboard__menu">
            <Menu>
              <li className="bp3-menu-header">
                <h6 className="bp3-heading">
                  <FormattedMessage id="dashboard.activity" defaultMessage="Activity" />
                </h6>
              </li>
              <MenuItem
                icon="notifications"
                text={intl.formatMessage(messages.notifications)}
                onClick={() => this.navigate('/notifications')}
                active={current === '/notifications'}
              />
              <MenuItem
                icon="feed"
                text={intl.formatMessage(messages.alerts)}
                label={<Count count={role?.counts?.alerts} />}
                onClick={() => this.navigate('/alerts')}
                active={current === '/alerts'}
              />
              <MenuItem
                icon="export"
                text={intl.formatMessage(messages.exports)}
                label={<Count count={role?.counts?.exports} />}
                onClick={() => this.navigate('/exports')}
                active={current === '/exports'}
              />
              <MenuDivider />
              <li className="bp3-menu-header">
                <h6 className="bp3-heading">
                  <FormattedMessage id="dashboard.workspace" defaultMessage="Workspace" />
                </h6>
              </li>
              <MenuItem
                icon="briefcase"
                text={intl.formatMessage(messages.cases)}
<<<<<<< HEAD
                label={<ResultCount result={casesCountResult} />}
                onClick={() => this.navigate('/investigations')}
                active={current === '/investigations'}
=======
                label={<Count count={role?.counts?.casefiles} />}
                onClick={() => this.navigate('/cases')}
                active={current === '/cases'}
>>>>>>> 980c3246
              />
              <MenuItem
                icon="graph"
                text={intl.formatMessage(messages.diagrams)}
                label={<Count count={role?.counts?.entitysets?.diagram} />}
                onClick={() => this.navigate('/diagrams')}
                active={current === '/diagrams'}
              />
              <MenuItem
                icon="list"
                text={intl.formatMessage(messages.lists)}
                label={<Count count={role?.counts?.entitysets?.list} />}
                onClick={() => this.navigate('/lists')}
                active={current === '/lists'}
              />
              {(groupsResult.total === undefined || groupsResult.total > 0) && (
                <>
                  <MenuDivider />
                  <li className={c('bp3-menu-header', { [Classes.SKELETON]: groupsResult.isPending })}>
                    <h6 className="bp3-heading">
                      <FormattedMessage id="dashboard.groups" defaultMessage="Groups" />
                    </h6>
                  </li>
                  {groupsResult.results !== undefined && groupsResult.results.map(group => (
                    <MenuItem
                      key={group.id}
                      icon="shield"
                      text={group.label}
                      onClick={() => this.navigate(`/groups/${group.id}`)}
                      active={current === `/groups/${group.id}`}
                    />
                  ))}
                  {groupsResult.total === undefined && (
                    <Skeleton.Text type="li" length={20} className="bp3-menu-item" />
                  )}
                </>
              )}
              <MenuDivider />
              <MenuItem
                icon="dashboard"
                text={intl.formatMessage(messages.status)}
                onClick={() => this.navigate('/status')}
                active={current === '/status'}
              />
              <MenuItem
                icon="cog"
                text={intl.formatMessage(messages.settings)}
                onClick={() => this.navigate('/settings')}
                active={current === '/settings'}
              />
              <MenuDivider />
              <AppItem />
            </Menu>
          </div>
          <div className="Dashboard__body">
            {this.props.children}
          </div>
        </div>
      </div>
    );
  }
}

const mapStateToProps = (state, ownProps) => {
  const { location } = ownProps;
  const groupsQuery = queryGroups(location);

  return {
    role: selectCurrentRole(state),
    groupsQuery,
    groupsResult: selectRolesResult(state, groupsQuery),
  };
};

Dashboard = injectIntl(Dashboard);
Dashboard = connect(mapStateToProps, { queryRoles })(Dashboard);
Dashboard = withRouter(Dashboard);
export default Dashboard;<|MERGE_RESOLUTION|>--- conflicted
+++ resolved
@@ -116,15 +116,9 @@
               <MenuItem
                 icon="briefcase"
                 text={intl.formatMessage(messages.cases)}
-<<<<<<< HEAD
-                label={<ResultCount result={casesCountResult} />}
+                label={<Count count={role?.counts?.casefiles} />}
                 onClick={() => this.navigate('/investigations')}
                 active={current === '/investigations'}
-=======
-                label={<Count count={role?.counts?.casefiles} />}
-                onClick={() => this.navigate('/cases')}
-                active={current === '/cases'}
->>>>>>> 980c3246
               />
               <MenuItem
                 icon="graph"
