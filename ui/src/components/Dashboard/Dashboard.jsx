import React from 'react';
import { connect } from 'react-redux';
import { withRouter } from 'react-router';
import { Classes, Menu, MenuItem, MenuDivider } from '@blueprintjs/core';
import { defineMessages, injectIntl, FormattedMessage } from 'react-intl';
import { Count, Skeleton } from 'src/components/common';
import c from 'classnames';

import { queryRoles } from 'src/actions';
import { queryGroups } from 'src/queries';
<<<<<<< HEAD
import { selectAlerts, selectSessionIsTester, selectRolesResult } from 'src/selectors';
=======
import { selectAlerts, selectTester, selectRolesResult } from 'src/selectors';
>>>>>>> 375c317e

import './Dashboard.scss';

const messages = defineMessages({
  notifications: {
    id: 'dashboard.notifications',
    defaultMessage: 'Notifications',
  },
  history: {
    id: 'dashboard.history',
    defaultMessage: 'Search history',
  },
  alerts: {
    id: 'dashboard.alerts',
    defaultMessage: 'Alerts',
  },
  cases: {
    id: 'dashboard.cases',
    defaultMessage: 'Personal datasets',
  },
  diagrams: {
    id: 'dashboard.diagrams',
    defaultMessage: 'Network diagrams',
  },
  settings: {
    id: 'dashboard.settings',
    defaultMessage: 'Settings',
  },
  status: {
    id: 'dashboard.status',
    defaultMessage: 'System status',
  },
});


class Dashboard extends React.Component {
  constructor(props) {
    super(props);
    this.navigate = this.navigate.bind(this);
  }

  componentDidMount() {
    this.fetchIfNeeded();
  }

  componentDidUpdate() {
    this.fetchIfNeeded();
  }

  fetchIfNeeded() {
    const { groupsQuery, groupsResult } = this.props;
    if (groupsResult.shouldLoad) {
      this.props.queryRoles({query: groupsQuery});
    }
  }

  navigate(path) {
    this.props.history.push(path);
  }

  render() {
    const { alerts, intl, location, groupsResult, showDiagrams } = this.props;
    const current = location.pathname;

    return (
      <div className="Dashboard">
        <div className="Dashboard__menu">
          <Menu>
            <li className="bp3-menu-header">
              <h6 className="bp3-heading">
                <FormattedMessage id="dashboard.activity" defaultMessage="Activity" />
              </h6>
            </li>
            <MenuItem
              icon="notifications"
              text={intl.formatMessage(messages.notifications)}
              onClick={() => this.navigate('/notifications')}
              active={current === '/notifications'}
            />
            <MenuItem
              icon="history"
              text={intl.formatMessage(messages.history)}
              onClick={() => this.navigate('/history')}
              active={current === '/history'}
            />
            <MenuItem
              icon="feed"
              text={(
                <>
                  <span>{intl.formatMessage(messages.alerts)}</span>
                  <Count count={alerts.total} />
                </>
              )}
              onClick={() => this.navigate('/alerts')}
              active={current === '/alerts'}
            />
            <MenuDivider />
            <li className="bp3-menu-header">
              <h6 className="bp3-heading">
                <FormattedMessage id="dashboard.workspace" defaultMessage="Workspace" />
              </h6>
            </li>
            <MenuItem
              icon="briefcase"
              text={intl.formatMessage(messages.cases)}
              onClick={() => this.navigate('/cases')}
              active={current === '/cases'}
            />
            {showDiagrams && (
              <MenuItem
                icon="graph"
                text={intl.formatMessage(messages.diagrams)}
                onClick={() => this.navigate('/diagrams')}
                active={current === '/diagrams'}
              />
            )}
            {(groupsResult.isPending || groupsResult.total > 0) && (
              <>
                <MenuDivider />
                <li className={c('bp3-menu-header', { [Classes.SKELETON]: groupsResult.isPending })}>
                  <h6 className="bp3-heading">
                    <FormattedMessage id="dashboard.groups" defaultMessage="Groups" />
                  </h6>
                </li>
                {!groupsResult.isPending && groupsResult.results.map(group => (
                  <MenuItem
                    key={group.id}
                    icon="shield"
                    text={group.label}
                    onClick={() => this.navigate(`/groups/${group.id}`)}
                    active={current === `/groups/${group.id}`}
                  />
                ))}
                {groupsResult.isPending && (
                  <Skeleton.Text type="li" length={20} className="bp3-menu-item" />
                )}
              </>
            )}
            <MenuDivider />
            <MenuItem
              icon="dashboard"
              text={intl.formatMessage(messages.status)}
              onClick={() => this.navigate('/status')}
              active={current === '/status'}
            />
            <MenuItem
              icon="cog"
              text={intl.formatMessage(messages.settings)}
              onClick={() => this.navigate('/settings')}
              active={current === '/settings'}
            />
          </Menu>
        </div>
        <div className="dashboard-body">
          {this.props.children}
        </div>
      </div>
    );
  }
}

const mapStateToProps = (state, ownProps) => {
  const groupsQuery = queryGroups(ownProps.location);
  return {
    groupsQuery,
    groupsResult: selectRolesResult(state, groupsQuery),
    alerts: selectAlerts(state),
<<<<<<< HEAD
    showDiagrams: selectSessionIsTester(state),
=======
    showDiagrams: selectTester(state),
>>>>>>> 375c317e
  };
};

Dashboard = injectIntl(Dashboard);
Dashboard = connect(mapStateToProps, { queryRoles })(Dashboard);
Dashboard = withRouter(Dashboard);
export default Dashboard;<|MERGE_RESOLUTION|>--- conflicted
+++ resolved
@@ -8,11 +8,7 @@
 
 import { queryRoles } from 'src/actions';
 import { queryGroups } from 'src/queries';
-<<<<<<< HEAD
-import { selectAlerts, selectSessionIsTester, selectRolesResult } from 'src/selectors';
-=======
 import { selectAlerts, selectTester, selectRolesResult } from 'src/selectors';
->>>>>>> 375c317e
 
 import './Dashboard.scss';
 
@@ -180,11 +176,7 @@
     groupsQuery,
     groupsResult: selectRolesResult(state, groupsQuery),
     alerts: selectAlerts(state),
-<<<<<<< HEAD
-    showDiagrams: selectSessionIsTester(state),
-=======
     showDiagrams: selectTester(state),
->>>>>>> 375c317e
   };
 };
 
