--- conflicted
+++ resolved
@@ -35,15 +35,9 @@
     
     return (
       <React.Fragment>
-<<<<<<< HEAD
-        <Toolbar document={document}/>
+        <DocumentToolbar document={document}/>
         <div className="content-pane-outer">
           <div className="content-pane-inner EmailViewer">
-=======
-        <DocumentToolbar document={document}/>
-        <div className="ContentPaneOuter">
-          <div className="ContentPaneInner EmailViewer">
->>>>>>> d94610cc
             <div className="email-header">
               <table className="pt-html-table">
                 <tbody>
