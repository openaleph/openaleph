--- conflicted
+++ resolved
@@ -10,15 +10,9 @@
 
     return (
       <React.Fragment>
-<<<<<<< HEAD
-        <Toolbar document={document}/>
+        <DocumentToolbar document={document}/>
         <div className="content-pane-outer">
           <div className="content-pane-inner HtmlViewer">
-=======
-        <DocumentToolbar document={document}/>
-        <div className="ContentPaneOuter">
-          <div className="ContentPaneInner HtmlViewer">
->>>>>>> d94610cc
             <span dangerouslySetInnerHTML={{__html: document.html}} />
           </div>
         </div>
