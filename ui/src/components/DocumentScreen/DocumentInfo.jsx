--- conflicted
+++ resolved
@@ -12,12 +12,6 @@
 import URL from 'src/components/common/URL';
 import { getEntityTags } from 'src/selectors';
 
-<<<<<<< HEAD
-=======
-import './DocumentInfo.css';
-
-
->>>>>>> b926bf8c
 class DocumentInfo extends React.Component {
   constructor(props) {
     super(props);
@@ -34,15 +28,9 @@
   render() {
     const { document } = this.props;
     return (
-<<<<<<< HEAD
       <DualPane.InfoPane className="DocumentInfo with-heading">
         <div className="pane-heading">
-          <span className="pt-text-muted">
-=======
-      <DualPane.InfoPane className="DocumentInfo withHeading">
-        <div className="PaneHeading">
           <span>
->>>>>>> b926bf8c
             <Schema.Label schema={document.schema} icon={true} />
           </span>
           <h1>
