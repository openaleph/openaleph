import React, { Component } from 'react';
import { compose } from 'redux';
import { withRouter } from 'react-router';
import { defineMessages, injectIntl } from 'react-intl';
<<<<<<< HEAD
import { Button, Intent, Menu, MenuDivider, MenuItem, Popover } from '@blueprintjs/core';
=======
import { Button, Intent, Menu } from '@blueprintjs/core';
import { Popover2 as Popover } from '@blueprintjs/popover2';
>>>>>>> 6e3f1b1d
import { ColorPicker } from '@alephdata/react-ftm';
import queryString from 'query-string';

import { showSuccessToast } from 'app/toast';
import { Collection } from 'components/common';

import './TimelineItemMenu.scss';


const messages = defineMessages({
  link_copy: {
    id: 'timeline.item.link_copy',
    defaultMessage: 'Copy link to this item',
  },
  link_copy_success: {
    id: 'timeline.item.link_copy_success',
    defaultMessage: 'Successfully copied link to clipboard.',
  },
  remove: {
    id: 'timeline.item.remove',
    defaultMessage: 'Remove from timeline',
  },
  delete: {
    id: 'timeline.item.delete',
    defaultMessage: 'Delete from {collection}',
  }
});

class TimelineItemMenu extends Component {
  constructor(props) {
    super(props);

    this.onCopyLink = this.onCopyLink.bind(this);
  }

  onCopyLink() {
    const { entity, intl } = this.props;

    const location = window.location;
    const shadowInput = document.createElement("input");
    const itemHash = queryString.stringify({ ...queryString.parse(location.hash), id: entity.id });
    shadowInput.type = "text";
    shadowInput.value = `${location.origin}${location.pathname}${location.search}#${itemHash}`;
    shadowInput.classList.add('TimelineItemMenu__hidden-input')
    document.body.appendChild(shadowInput);

    shadowInput.select();
    document.execCommand('copy');
    showSuccessToast(intl.formatMessage(messages.link_copy_success));
  }

  render() {
    const { color, entity, intl, onColorSelect, onDelete, onRemove, writeable } = this.props;

    return (
      <div className="TimelineItemMenu">
        <Popover
          content={
            <Menu className="TimelineItemMenu__menu">
              {writeable && (
                <>
                  <ColorPicker
                    currSelected={color}
                    onSelect={onColorSelect}
                  />
                  <Menu.Divider />
                </>
              )}
              <Menu.Item
                onClick={this.onCopyLink}
                text={intl.formatMessage(messages.link_copy)}
                icon="link"
              />
              {writeable && (
                <>
                  <Menu.Item
                    onClick={() => onRemove(entity.id)}
                    text={intl.formatMessage(messages.remove)}
                    icon="remove"
                  />
                  <Menu.Item
                    onClick={() => onDelete(entity.id)}
                    text={intl.formatMessage(messages.delete, { collection: <Collection.Label collection={entity.collection} icon={false} /> })}
                    icon="trash"
                    intent={Intent.DANGER}
                  />
                </>
              )}
            </Menu>
          }
        >
          <Button className="TimelineItemMenu__toggle" minimal small icon="more" />
<<<<<<< HEAD
          <Menu className="TimelineItemMenu__menu">
            {writeable && (
              <>
                <ColorPicker
                  currSelected={color}
                  onSelect={onColorSelect}
                />
                <MenuDivider />
              </>
            )}
            <MenuItem
              onClick={this.onCopyLink}
              text={intl.formatMessage(messages.link_copy)}
              icon="link"
            />
            {writeable && (
              <>
                <MenuItem
                  onClick={() => onRemove(entity.id)}
                  text={intl.formatMessage(messages.remove)}
                  icon="remove"
                />
                <MenuItem
                  onClick={() => onDelete(entity.id)}
                  text={intl.formatMessage(messages.delete, { collection: <Collection.Label collection={entity.collection} icon={false} /> })}
                  icon="trash"
                  intent={Intent.DANGER}
                />
              </>
            )}
          </Menu>
=======
>>>>>>> 6e3f1b1d
        </Popover>
      </div>
    );
  }
}

export default compose(
  withRouter,
  injectIntl,
)(TimelineItemMenu);<|MERGE_RESOLUTION|>--- conflicted
+++ resolved
@@ -2,12 +2,8 @@
 import { compose } from 'redux';
 import { withRouter } from 'react-router';
 import { defineMessages, injectIntl } from 'react-intl';
-<<<<<<< HEAD
-import { Button, Intent, Menu, MenuDivider, MenuItem, Popover } from '@blueprintjs/core';
-=======
-import { Button, Intent, Menu } from '@blueprintjs/core';
+import { Button, Intent, Menu, MenuDivider, MenuItem } from '@blueprintjs/core';
 import { Popover2 as Popover } from '@blueprintjs/popover2';
->>>>>>> 6e3f1b1d
 import { ColorPicker } from '@alephdata/react-ftm';
 import queryString from 'query-string';
 
@@ -73,22 +69,22 @@
                     currSelected={color}
                     onSelect={onColorSelect}
                   />
-                  <Menu.Divider />
+                  <MenuDivider />
                 </>
               )}
-              <Menu.Item
+              <MenuItem
                 onClick={this.onCopyLink}
                 text={intl.formatMessage(messages.link_copy)}
                 icon="link"
               />
               {writeable && (
                 <>
-                  <Menu.Item
+                  <MenuItem
                     onClick={() => onRemove(entity.id)}
                     text={intl.formatMessage(messages.remove)}
                     icon="remove"
                   />
-                  <Menu.Item
+                  <MenuItem
                     onClick={() => onDelete(entity.id)}
                     text={intl.formatMessage(messages.delete, { collection: <Collection.Label collection={entity.collection} icon={false} /> })}
                     icon="trash"
@@ -100,40 +96,6 @@
           }
         >
           <Button className="TimelineItemMenu__toggle" minimal small icon="more" />
-<<<<<<< HEAD
-          <Menu className="TimelineItemMenu__menu">
-            {writeable && (
-              <>
-                <ColorPicker
-                  currSelected={color}
-                  onSelect={onColorSelect}
-                />
-                <MenuDivider />
-              </>
-            )}
-            <MenuItem
-              onClick={this.onCopyLink}
-              text={intl.formatMessage(messages.link_copy)}
-              icon="link"
-            />
-            {writeable && (
-              <>
-                <MenuItem
-                  onClick={() => onRemove(entity.id)}
-                  text={intl.formatMessage(messages.remove)}
-                  icon="remove"
-                />
-                <MenuItem
-                  onClick={() => onDelete(entity.id)}
-                  text={intl.formatMessage(messages.delete, { collection: <Collection.Label collection={entity.collection} icon={false} /> })}
-                  icon="trash"
-                  intent={Intent.DANGER}
-                />
-              </>
-            )}
-          </Menu>
-=======
->>>>>>> 6e3f1b1d
         </Popover>
       </div>
     );
