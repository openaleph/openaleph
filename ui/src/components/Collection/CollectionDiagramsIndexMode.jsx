--- conflicted
+++ resolved
@@ -3,11 +3,6 @@
 import { compose } from 'redux';
 import { connect } from 'react-redux';
 
-<<<<<<< HEAD
-import Query from 'src/app/Query';
-=======
-import { SectionLoading } from 'src/components/common';
->>>>>>> 12a79ac4
 import { queryDiagrams } from 'src/actions';
 import { queryCollectionDiagrams } from 'src/queries';
 import { selectDiagramsResult } from 'src/selectors';
