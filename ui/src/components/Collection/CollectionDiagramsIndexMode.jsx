--- conflicted
+++ resolved
@@ -1,6 +1,4 @@
 import React, { Component } from 'react';
-// import _ from 'lodash';
-// import queryString from 'query-string';
 import { withRouter } from 'react-router';
 import { compose } from 'redux';
 import { connect } from 'react-redux';
@@ -13,8 +11,6 @@
 import DiagramCreateMenu from 'src/components/Diagram/DiagramCreateMenu';
 import DiagramList from 'src/components/Diagram/DiagramList';
 
-
-// import './CollectionDiagramsIndexMode.scss';
 
 export class CollectionDiagramsIndexMode extends Component {
   constructor(props) {
@@ -57,13 +53,8 @@
 
     return (
       <div>
-<<<<<<< HEAD
-        <div style={{ marginBottom: '10px' }}>
-          <DiagramCreateButton collection={collection} />
-=======
         <div style={{ marginBottom: "10px" }}>
           <DiagramCreateMenu collection={collection} />
->>>>>>> b905775b
         </div>
         { !result.results && (
           <SectionLoading />
