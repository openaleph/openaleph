import React, { PureComponent } from 'react';
import { injectIntl, defineMessages } from 'react-intl';
import { Button, Popover, Menu, MenuItem, Intent } from '@blueprintjs/core';

import { DialogToggleButton } from 'components/Toolbar'
import CollectionEditDialog from 'dialogs/CollectionEditDialog/CollectionEditDialog';
import CollectionAccessDialog from 'dialogs/CollectionAccessDialog/CollectionAccessDialog';
import CollectionDeleteDialog from 'dialogs/CollectionDeleteDialog/CollectionDeleteDialog';
import CollectionReingestAlert from './CollectionReingestAlert';
import CollectionReindexAlert from './CollectionReindexAlert';


const messages = defineMessages({
  access: {
    id: 'collection.info.access',
    defaultMessage: 'Share',
  },
  edit: {
    id: 'collection.info.edit',
    defaultMessage: 'Settings',
  },
  delete_dataset: {
    id: 'collection.info.delete',
    defaultMessage: 'Delete dataset',
  },
  delete_casefile: {
    id: 'collection.info.delete_casefile',
    defaultMessage: 'Delete investigation',
  },
  reingest: {
    id: 'collection.info.reingest',
    defaultMessage: 'Re-ingest documents',
  },
  reindex: {
    id: 'collection.info.reindex',
    defaultMessage: 'Re-index all content',
  },
});


class CollectionManageMenu extends PureComponent {
<<<<<<< HEAD
=======
  renderSkeletonButton = (i) => (
    <Skeleton.Text key={i} type="span" length={5} className="bp3-button" />
  )

  renderSkeleton = () => {
    if (this.props.view) {
      return this.renderSkeletonButton();
    } else {
      return (
        <ButtonGroup>{[...Array(3).keys()].map(this.renderSkeletonButton)}</ButtonGroup>
      );
    };
  }

>>>>>>> fb481ec8
  getButtons = () => {
    const { intl, collection } = this.props;

    return [
      {
        buttonProps: {
          text: intl.formatMessage(messages.edit),
          icon: "cog",
        },
        Dialog: CollectionEditDialog,
        primary: true,
      },
      {
        buttonProps: {
          text: intl.formatMessage(messages.access),
          icon: "key",
        },
        Dialog: CollectionAccessDialog,
        primary: true,
      },
      {
        buttonProps: {
          text: intl.formatMessage(messages.reingest),
          icon: "automatic-updates",
        },
        Dialog: CollectionReingestAlert,
      },
      {
        buttonProps: {
          text: intl.formatMessage(messages.reindex),
          icon: "search-template",
        },
        Dialog: CollectionReindexAlert,
      },
      {
        buttonProps: {
          text: intl.formatMessage(messages[collection?.casefile ? 'delete_casefile' : 'delete_dataset']),
          icon: "trash",
          intent: Intent.DANGER,
        },
        Dialog: CollectionDeleteDialog,
      },
    ]
  }

  renderMenuItem = ({ buttonProps, Dialog }) => (
    <DialogToggleButton
      key={buttonProps.icon}
      ButtonComponent={MenuItem}
      buttonProps={{
        shouldDismissPopover: false,
        ...buttonProps,
        ...(this.props.buttonProps)
      }}
      Dialog={Dialog}
      dialogProps={{ collection: this.props.collection }}
    />
  );

  render() {
    const { collection, buttonProps = {} } = this.props;

    if (!collection.isPending && !collection.writeable) {
      return null;
    }

    return (
      <Popover>
        <Button icon="cog" rightIcon="caret-down" {...buttonProps} disabled={collection.isPending}/>
        <Menu>
          {this.getButtons().map(this.renderMenuItem)}
        </Menu>
      </Popover>
    );
  }
}

export default injectIntl(CollectionManageMenu);<|MERGE_RESOLUTION|>--- conflicted
+++ resolved
@@ -39,8 +39,6 @@
 
 
 class CollectionManageMenu extends PureComponent {
-<<<<<<< HEAD
-=======
   renderSkeletonButton = (i) => (
     <Skeleton.Text key={i} type="span" length={5} className="bp3-button" />
   )
@@ -55,7 +53,6 @@
     };
   }
 
->>>>>>> fb481ec8
   getButtons = () => {
     const { intl, collection } = this.props;
 
