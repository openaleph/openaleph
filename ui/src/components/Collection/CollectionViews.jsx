--- conflicted
+++ resolved
@@ -3,11 +3,7 @@
 import { connect } from 'react-redux';
 import { withRouter } from 'react-router';
 import { injectIntl, FormattedMessage } from 'react-intl';
-<<<<<<< HEAD
-import { Tabs, Tab, Icon as BlueprintIcon } from '@blueprintjs/core';
-=======
 import { Tabs, Tab, Icon } from '@blueprintjs/core';
->>>>>>> 1c1c7a70
 import queryString from 'query-string';
 
 import {
@@ -80,33 +76,14 @@
         renderActiveTabPanelOnly
         className="info-tabs-padding"
       >
-<<<<<<< HEAD
-=======
-        {isPreview && (
-          <Tab
-            id="info"
-            title={
-              <React.Fragment>
-                <Icon icon="info" />
-                <FormattedMessage id="entity.info.info" defaultMessage="Info" />
-              </React.Fragment>}
-            panel={<CollectionInfoMode collection={collection} />}
-          />
-        )}
->>>>>>> 1c1c7a70
         {hasBrowse && (
           <Tab
             id="Document"
             disabled={numOfDocs === 0}
             title={
               <React.Fragment>
-<<<<<<< HEAD
-                <Icon name="folder" />
+                <Icon icon="folder" />
                 <FormattedMessage id="entity.info.documents" defaultMessage="Documents" />
-=======
-                <Icon icon="folder" />
-                <FormattedMessage id="entity.info.source" defaultMessage="Documents" />
->>>>>>> 1c1c7a70
                 <Count count={numOfDocs} />
               </React.Fragment>}
             panel={<CollectionDocumentsMode collection={collection} />}
@@ -128,11 +105,7 @@
           id="xref"
           title={
             <TextLoading loading={xrefIndex.shouldLoad || xrefIndex.isLoading}>
-<<<<<<< HEAD
-              <BlueprintIcon className="left-icon" icon="search-around" />
-=======
-              <Icon icon="relationship" />
->>>>>>> 1c1c7a70
+              <Icon className="left-icon" icon="search-around" />
               <FormattedMessage id="entity.info.xref" defaultMessage="Cross-reference" />
               <Count count={xrefIndex.total} />
             </TextLoading>}
