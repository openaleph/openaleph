--- conflicted
+++ resolved
@@ -6,16 +6,10 @@
 import queryString from 'query-string';
 
 import { Count, ResultCount } from 'components/common';
-<<<<<<< HEAD
-=======
-import CollectionOverviewMode from 'components/Collection/CollectionOverviewMode';
-import InvestigationOverview from 'components/Investigation/InvestigationOverview';
->>>>>>> 3a368167
 import CollectionDocumentsMode from 'components/Collection/CollectionDocumentsMode';
 import CollectionOverviewMode from 'components/Collection/CollectionOverviewMode';
 import CollectionXrefMode from 'components/Collection/CollectionXrefMode';
 import CollectionEntitySetsIndexMode from 'components/Collection/CollectionEntitySetsIndexMode';
-import CollectionOverview from 'components/Collection/CollectionOverview';
 import FacetedEntitySearch from 'components/EntitySearch/FacetedEntitySearch';
 import collectionViewIds from 'components/Collection/collectionViewIds';
 import CollectionView from 'components/Collection/CollectionView';
@@ -68,24 +62,12 @@
         <Tab
           id={collectionViewIds.OVERVIEW}
           className="CollectionViews__tab"
-<<<<<<< HEAD
           title={(
             <CollectionView.Label id={collectionViewIds.OVERVIEW} icon />
           )}
-          panel={<CollectionOverviewMode collection={collection} />}
-=======
-          title={
-            <>
-              <Icon icon="grouped-bar-chart" className="left-icon" />
-              <FormattedMessage id="entity.info.overview" defaultMessage="Overview" />
-            </>}
           panel={(
-            <CollectionOverviewMode collection={collection}>
-              {!isCasefile && <CollectionOverview collection={collection} />}
-              {isCasefile && <InvestigationOverview collection={collection} />}
-            </CollectionOverviewMode>
+            <CollectionOverviewMode isCasefile={false} collection={collection} />
           )}
->>>>>>> 3a368167
         />
         {collection.writeable && (
           <Tab
