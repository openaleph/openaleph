import React, { PureComponent } from 'react';
import { FormattedMessage } from 'react-intl';
import { Collection } from 'src/components/common';
import CollectionStatus from 'src/components/Collection/CollectionStatus';

class CollectionHeading extends PureComponent {
  render() {
    const { collection } = this.props;
    return (
      <>
        <div className="pane-heading">
          <span className="bp3-text-muted">
            <Collection.Label collection={collection} label={false} />
            { collection.casefile && (
              <FormattedMessage id="collection.info.case" defaultMessage="Personal dataset" />
            )}
            { !collection.casefile && (
              <FormattedMessage id="collection.info.collection" defaultMessage="Dataset" />
            )}
          </span>
          <h1 itemProp="name">
            {collection.label}
          </h1>
<<<<<<< HEAD
          <CollectionStatus collection={collection} showCancel />
          <p className="bp3-text-muted bp3-running-text" itemProp="description">{collection.summary}</p>
=======
          <CollectionStatus collection={collection} />
          {collection.summary && (
            <Collection.Summary collection={collection} />
          )}
>>>>>>> 7980bfdc
        </div>
      </>
    );
  }
}

export default CollectionHeading;<|MERGE_RESOLUTION|>--- conflicted
+++ resolved
@@ -21,15 +21,10 @@
           <h1 itemProp="name">
             {collection.label}
           </h1>
-<<<<<<< HEAD
           <CollectionStatus collection={collection} showCancel />
-          <p className="bp3-text-muted bp3-running-text" itemProp="description">{collection.summary}</p>
-=======
-          <CollectionStatus collection={collection} />
           {collection.summary && (
             <Collection.Summary collection={collection} />
           )}
->>>>>>> 7980bfdc
         </div>
       </>
     );
