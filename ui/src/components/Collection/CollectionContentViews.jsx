import _ from 'lodash';
import React from 'react';
import { compose } from 'redux';
import { connect } from 'react-redux';
import { withRouter } from 'react-router';
import { defineMessages, injectIntl } from 'react-intl';
import { MenuDivider, Tabs, Tab } from '@blueprintjs/core';
import queryString from 'query-string';

import { Count, Schema, SchemaSelect } from 'src/components/common';
import CollectionEntitiesMode from 'src/components/Collection/CollectionEntitiesMode';
import { selectModel } from 'src/selectors';

import './CollectionContentViews.scss';

<<<<<<< HEAD
const messages = defineMessages({
  addSchemaPlaceholder: {
    id: 'collection.addSchema.placeholder',
    defaultMessage: 'Add new entity type',
  },
});

/* eslint-disable */
class CollectionContentViews extends React.Component {
=======

class CollectionViews extends React.Component {
>>>>>>> c4a388e5
  constructor(props) {
    super(props);
    const { activeType, collection } = props;

    let addedSchemaViews = [];
    if (activeType && !collection?.schemata?.hasOwnProperty(activeType)) {
      addedSchemaViews = [activeType];
    }

    this.state = {
      addedSchemaViews,
    }

    this.handleTabChange = this.handleTabChange.bind(this);
    this.onSchemaViewAdd = this.onSchemaViewAdd.bind(this);
  }

  componentDidUpdate(prevProps) {
    const { activeType, collection } = this.props;
    if (!activeType && collection?.schemata) {
      const schemaViews = this.schemaViews();
      if (schemaViews.length) {
        this.handleTabChange(schemaViews[0]?.schema);
      }
    }
  }

  onSchemaViewAdd(schema) {
    const schemaName = schema.name;
    this.setState(({ addedSchemaViews }) => ({ addedSchemaViews: [...addedSchemaViews, schemaName] }));
    this.handleTabChange(schema);
  }

  schemaViews() {
    const { collection, model } = this.props;
<<<<<<< HEAD
    const { addedSchemaViews } = this.state;

=======
    const schemata = collection?.statistics?.schemata || [];
>>>>>>> c4a388e5
    const matching = [];
    for (const key in schemata) {
      if (!model.getSchema(key).isDocument()) {
        matching.push({
          schema: key,
          count: schemata[key],
        });
      }
    }
    const existingSchemata = _.reverse(_.sortBy(matching, ['count']));
    const newSchemata =
      addedSchemaViews
        .filter(schema => !collection?.schemata?.hasOwnProperty(schema))
        .map(schema => ({ schema, count: 0 }));

<<<<<<< HEAD
    return ([...existingSchemata, ...newSchemata]);
=======
  countDocuments() {
    const { collection, model } = this.props;
    const schemata = collection?.statistics?.schemata || [];
    let totalCount = 0;
    for (const key in schemata) {
      if (model.getSchema(key).isDocument()) {
        totalCount += schemata[key];
      }
    }
    return totalCount;
>>>>>>> c4a388e5
  }

  handleTabChange(type) {
    const { history, location } = this.props;
    const parsedHash = queryString.parse(location.hash);
    parsedHash.type = type;

    history.push({
      pathname: location.pathname,
      search: "",
      hash: queryString.stringify(parsedHash),
    });
  }

  render() {
<<<<<<< HEAD
    const {
      collection, activeType, editMode, intl, xref, onChange,
    } = this.props;
    const schemaViews = this.schemaViews();
=======
    const { collection, activeType } = this.props;
    const numOfDocs = this.countDocuments();
    const entitySchemata = this.getEntitySchemata();
    const hasBrowse = (numOfDocs > 0 || collection.writeable);
>>>>>>> c4a388e5

    const selectedTab = activeType || schemaViews[0]?.schema;
    const isPending = collection.isPending && !collection.id;
    const showSchemaSelect = !isPending && collection.writeable;

    return (
      <Tabs
        id="CollectionContentTabs"
        className="CollectionContentViews__tabs info-tabs-padding"
        onChange={this.handleTabChange}
        selectedTabId={selectedTab}
        renderActiveTabPanelOnly
        vertical
      >
        {schemaViews.map(ref => (
          <Tab
            id={ref.schema}
            key={ref.schema}
            className="CollectionContentViews__tab"
            title={
              <>
                <Schema.Label schema={ref.schema} plural icon />
                <Count count={ref.count} />
              </>}
            panel={<CollectionEntitiesMode collection={collection} schema={selectedTab} editMode={editMode} />}
          />
        ))}
        {schemaViews.length > 0 && showSchemaSelect && <MenuDivider />}
        {showSchemaSelect && (
          <Tab
            id="new"
            key="new"
            disabled
            className="CollectionContentViews__tab schema-add-tab"
            title={
              <SchemaSelect
                placeholder={intl.formatMessage(messages.addSchemaPlaceholder)}
                onSelect={this.onSchemaViewAdd}
                optionsFilter={schema => !schemaViews.find(item => (item.schema === schema.name))}
              />
            }
          />
        )}
      </Tabs>
    );
  }
}


const mapStateToProps = (state, ownProps) => {
  const { location } = ownProps;
  const hashQuery = queryString.parse(location.hash);

  return {
    model: selectModel(state),
    activeType: hashQuery.type,
    editMode: hashQuery.editing,
  };
};

export default compose(
  withRouter,
  connect(mapStateToProps, {}),
  injectIntl,
)(CollectionContentViews);<|MERGE_RESOLUTION|>--- conflicted
+++ resolved
@@ -13,7 +13,6 @@
 
 import './CollectionContentViews.scss';
 
-<<<<<<< HEAD
 const messages = defineMessages({
   addSchemaPlaceholder: {
     id: 'collection.addSchema.placeholder',
@@ -23,10 +22,6 @@
 
 /* eslint-disable */
 class CollectionContentViews extends React.Component {
-=======
-
-class CollectionViews extends React.Component {
->>>>>>> c4a388e5
   constructor(props) {
     super(props);
     const { activeType, collection } = props;
@@ -62,12 +57,9 @@
 
   schemaViews() {
     const { collection, model } = this.props;
-<<<<<<< HEAD
     const { addedSchemaViews } = this.state;
 
-=======
     const schemata = collection?.statistics?.schemata || [];
->>>>>>> c4a388e5
     const matching = [];
     for (const key in schemata) {
       if (!model.getSchema(key).isDocument()) {
@@ -78,25 +70,11 @@
       }
     }
     const existingSchemata = _.reverse(_.sortBy(matching, ['count']));
-    const newSchemata =
-      addedSchemaViews
-        .filter(schema => !collection?.schemata?.hasOwnProperty(schema))
-        .map(schema => ({ schema, count: 0 }));
+    const newSchemata = addedSchemaViews
+      .filter(schema => schemata.hasOwnProperty(schema))
+      .map(schema => ({ schema, count: 0 }));
 
-<<<<<<< HEAD
-    return ([...existingSchemata, ...newSchemata]);
-=======
-  countDocuments() {
-    const { collection, model } = this.props;
-    const schemata = collection?.statistics?.schemata || [];
-    let totalCount = 0;
-    for (const key in schemata) {
-      if (model.getSchema(key).isDocument()) {
-        totalCount += schemata[key];
-      }
-    }
-    return totalCount;
->>>>>>> c4a388e5
+    return [...existingSchemata, ...newSchemata];
   }
 
   handleTabChange(type) {
@@ -112,18 +90,10 @@
   }
 
   render() {
-<<<<<<< HEAD
     const {
-      collection, activeType, editMode, intl, xref, onChange,
+      collection, activeType, editMode, intl,
     } = this.props;
     const schemaViews = this.schemaViews();
-=======
-    const { collection, activeType } = this.props;
-    const numOfDocs = this.countDocuments();
-    const entitySchemata = this.getEntitySchemata();
-    const hasBrowse = (numOfDocs > 0 || collection.writeable);
->>>>>>> c4a388e5
-
     const selectedTab = activeType || schemaViews[0]?.schema;
     const isPending = collection.isPending && !collection.id;
     const showSchemaSelect = !isPending && collection.writeable;
