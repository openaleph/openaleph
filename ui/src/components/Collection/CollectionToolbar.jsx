--- conflicted
+++ resolved
@@ -8,16 +8,11 @@
 import { Toolbar, CloseButton } from 'src/components/Toolbar';
 import CollectionEditDialog from 'src/dialogs/CollectionEditDialog/CollectionEditDialog';
 import CollectionAccessDialog from 'src/dialogs/CollectionAccessDialog/CollectionAccessDialog';
-<<<<<<< HEAD
-import CollectionXrefDialog from 'src/dialogs/CollectionXrefDialog/CollectionXrefDialog';
-import { selectCollectionXrefIndex } from "../../selectors";
-=======
 import CollectionXrefAlert from 'src/components/Collection/CollectionXrefAlert';
 import CollectionAnalyzeAlert from "src/components/Collection/CollectionAnalyzeAlert";
 import CollectionDeleteDialog from "src/dialogs/CollectionDeleteDialog/CollectionDeleteDialog";
-
+import CollectionXrefDialog from 'src/dialogs/CollectionXrefDialog/CollectionXrefDialog';
 import { selectCollectionXrefIndex } from "src/selectors";
->>>>>>> 144e7638
 
 
 class CollectionToolbar extends Component {
@@ -112,17 +107,13 @@
                                 toggleDialog={this.toggleAccess} />
         <CollectionXrefDialog collection={collection}
                              isOpen={xrefIsOpen}
-<<<<<<< HEAD
                              toggleDialog={this.toggleXref} />
-=======
-                             toggleAlert={this.toggleXref} />
         <CollectionAnalyzeAlert collection={collection}
                                 isOpen={analyzeIsOpen}
                                 toggleAlert={this.toggleAnalyze} />
         <CollectionDeleteDialog isOpen={deleteIsOpen}
                                 collection={collection}
                                 toggleDialog={this.toggleDelete} />
->>>>>>> 144e7638
       </Toolbar>
     );
   }
