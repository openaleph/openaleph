import React, {Component} from 'react';
import {connect} from 'react-redux';
import {FormattedMessage} from 'react-intl';
import { Button, Tab, Tabs } from "@blueprintjs/core";

import DualPane from 'src/components/common/DualPane';
import Category from 'src/components/common/Category';
import Language from 'src/components/common/Language';
import Country from 'src/components/common/Country';
import Role from 'src/components/common/Role';
import Date from 'src/components/common/Date';

import CollectionInfoXref from './CollectionInfoXref';
import CollectionEditDialog from 'src/dialogs/CollectionEditDialog';

import { fetchCollectionPermissions } from 'src/actions';
import CollectionPermissionsEdit from "../CollectionEdit/CollectionPermissionsEdit";

class CollectionInfo extends Component {
  constructor(props) {
    super(props);
    this.state = {
      activeTabId: 'overview',
      collectionInfoIsOpen: false,
      permissions: props.permissions
    };

    this.handleTabChange = this.handleTabChange.bind(this);
    this.toggleCollectionEdit = this.toggleCollectionEdit.bind(this);
    this.fetchCollection = this.fetchCollection.bind(this);
  }

  componentDidMount() {
    const { collection } = this.props;
    this.setState({ permissions: [] });
    this.props.fetchCollectionPermissions(collection.id);
  }

  fetchCollection() {
    const { collection } = this.props;
    this.setState({ permissions: [] });
    this.props.fetchCollectionPermissions(collection.id);
  }

  componentWillReceiveProps(nextProps) {
      this.setState({
        permissions: nextProps.permissions
      });
  }

  handleTabChange(activeTabId: TabId) {
    this.setState({ activeTabId });
  }

  toggleCollectionEdit() {
    this.setState({
      collectionInfoIsOpen: !this.state.collectionInfoIsOpen
    })
  }

  render() {
    const {collection} = this.props;
    const {permissions} = this.state;

    return (
      <DualPane.InfoPane className="CollectionInfo with-heading">
        <div className="pane-heading">
          <span>
            <FormattedMessage id="collection.info.heading" defaultMessage="Collection"/>
          </span>
          <h1>
            {collection.label}
          </h1>
        </div>
<<<<<<< HEAD
        <div className="CollectionContent">
=======
        <div className="pane-content">
>>>>>>> 3a2f254e
          <Tabs id="CollectionInfoTabs" large="true" onChange={this.handleTabChange} selectedTabId={this.state.activeTabId}>
            <Tab id="overview"
              title={
                <React.Fragment>
                  <span className="pt-icon-standard pt-icon-info-sign"/>
                  <FormattedMessage id="collection .info.overview" defaultMessage="Overview"/>
                </React.Fragment>
              }
              panel={
                <React.Fragment>
                  <p>{collection.summary}</p>
                  <ul className='info-sheet'>
                    <li>
                      <span className="key">
                        <FormattedMessage id="collection.info.category" defaultMessage="Category"/>
                      </span>
                      <span className="value">
                        <Category collection={collection}/>
                      </span>
                    </li>
                    {collection.creator && (
                      <li>
                        <span className="key">
                          <FormattedMessage id="collection.info.creator" defaultMessage="Manager"/>
                        </span>
                        <span className="value">
                          <Role.Label role={collection.creator}/>
                        </span>
                      </li>
                    )}
                    {collection.languages && !!collection.languages.length && (
                      <li>
                        <span className="key">
                          <FormattedMessage id="collection.info.languages" defaultMessage="Language"/>
                        </span>
                        <span className="value">
                          <Language.List codes={collection.languages}/>
                        </span>
                      </li>
                    )}
                    {collection.countries && !!collection.countries.length && (
                      <li>
                        <span className="key">
                          <FormattedMessage id="collection.info.countries" defaultMessage="Country"/>
                        </span>
                        <span className="value">
                          <Country.List codes={collection.countries} truncate={10}/>
                        </span>
                      </li>
                    )}
                    <li>
                      <span className="key">
                        <FormattedMessage id="collection.info.updated_at" defaultMessage="Last updated"/>
                      </span>
                      <span className="value">
                        <Date value={collection.updated_at}/>
                      </span>
                    </li>
                  </ul>
<<<<<<< HEAD
                  {collection.writeable &&
                    <React.Fragment>
                      <Button className="pt-fill" onClick={this.toggleCollectionEdit}>
                        <FormattedMessage id="collection.info.edit"
                                          defaultMessage="Edit info"/>
                      </Button>
                      <CollectionEditDialog
                        collection={collection}
                        isOpen={this.state.collectionInfoIsOpen}
                        toggleDialog={this.toggleCollectionEdit}
                      />
                    </React.Fragment>}
=======
                  {collection.writeable && <Link to={link}>
                    <Button className="edit-button">
                      <FormattedMessage id="collection.info.edit"
                                        defaultMessage="Edit"/>
                    </Button>
                  </Link>}
>>>>>>> 3a2f254e
                </React.Fragment>
              }
            />
            <Tab id="xref"
              title={
                <React.Fragment>
                  <span className="pt-icon-standard pt-icon-database"/>
                  <FormattedMessage id="collection.info.source" defaultMessage="Cross-reference"/>
                </React.Fragment>
              }
              panel={<CollectionInfoXref collection={collection} />}
            />
            {collection.writeable &&<Tab id="permissions"
                 title={
                   <React.Fragment>
                     <span className="pt-icon-standard pt-icon-database"/>
                     <FormattedMessage id="collection.info.source" defaultMessage="Permissions"/>
                   </React.Fragment>
                 }
                 panel={<CollectionPermissionsEdit collection={collection} permissions={permissions} />}
            />}
            <Tabs.Expander />
          </Tabs>
        </div>
      </DualPane.InfoPane>
    );
  }
}

const mapStateToProps = (state, ownProps) => {
  const collectionId = ownProps.collection.id;
  return {
    collectionId,
    permissions: state.collectionPermissions[collectionId] || []
  };
};

export default connect(mapStateToProps, {fetchCollectionPermissions})(CollectionInfo);<|MERGE_RESOLUTION|>--- conflicted
+++ resolved
@@ -72,11 +72,7 @@
             {collection.label}
           </h1>
         </div>
-<<<<<<< HEAD
-        <div className="CollectionContent">
-=======
-        <div className="pane-content">
->>>>>>> 3a2f254e
+        <div className="collection-content">
           <Tabs id="CollectionInfoTabs" large="true" onChange={this.handleTabChange} selectedTabId={this.state.activeTabId}>
             <Tab id="overview"
               title={
@@ -136,7 +132,6 @@
                       </span>
                     </li>
                   </ul>
-<<<<<<< HEAD
                   {collection.writeable &&
                     <React.Fragment>
                       <Button className="pt-fill" onClick={this.toggleCollectionEdit}>
@@ -149,14 +144,6 @@
                         toggleDialog={this.toggleCollectionEdit}
                       />
                     </React.Fragment>}
-=======
-                  {collection.writeable && <Link to={link}>
-                    <Button className="edit-button">
-                      <FormattedMessage id="collection.info.edit"
-                                        defaultMessage="Edit"/>
-                    </Button>
-                  </Link>}
->>>>>>> 3a2f254e
                 </React.Fragment>
               }
             />
