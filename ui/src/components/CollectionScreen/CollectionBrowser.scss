@import "src/app/variables.scss";

.CollectionBrowser {
  margin-top: $aleph-grid-size * 2;
  min-height: 94.5vh;

<<<<<<< HEAD
    .header {
        margin: $aleph-grid-size;
        // Align left side with text in the left-most cards.
        // margin-left: $aleph-grid-size * 3;
        display: flex;
        flex-flow: row wrap;
        width: inherit;
        align-items: flex-end;
        justify-content: space-between;
=======
  .header {
    margin: $aleph-grid-size;
    // Align left side with text in the left-most cards.
    margin-left: $aleph-grid-size * 3;
    display: flex;
    flex-flow: row wrap;
    width: inherit;
    align-items: flex-end;
    justify-content: space-between;
>>>>>>> ba3ca772

    .filterCollectionsInput {
      max-width: 15em;
      margin-left: auto; // make it stay on the right.
    }
  }

<<<<<<< HEAD
    .DualPane .InfoPane {
        box-shadow: none;
    }

    ul.results {
        list-style-type: none;
        padding: 0;
        margin: 0;
=======
  .results {
    display: flex;
    flex-flow: row wrap;
    justify-content: flex-start;
    align-items: stretch;
  }

  .result {
    padding: $aleph-grid-size;
    min-width: 20em;
    flex: 1 0 33%;

    .CollectionCard {
      height: 100%;
      width: 100%;
    }

    &.bogus {
      padding: 0;
      margin: 0;
>>>>>>> ba3ca772
    }
  }
}<|MERGE_RESOLUTION|>--- conflicted
+++ resolved
@@ -4,65 +4,13 @@
   margin-top: $aleph-grid-size * 2;
   min-height: 94.5vh;
 
-<<<<<<< HEAD
-    .header {
-        margin: $aleph-grid-size;
-        // Align left side with text in the left-most cards.
-        // margin-left: $aleph-grid-size * 3;
-        display: flex;
-        flex-flow: row wrap;
-        width: inherit;
-        align-items: flex-end;
-        justify-content: space-between;
-=======
-  .header {
-    margin: $aleph-grid-size;
-    // Align left side with text in the left-most cards.
-    margin-left: $aleph-grid-size * 3;
-    display: flex;
-    flex-flow: row wrap;
-    width: inherit;
-    align-items: flex-end;
-    justify-content: space-between;
->>>>>>> ba3ca772
-
-    .filterCollectionsInput {
-      max-width: 15em;
-      margin-left: auto; // make it stay on the right.
-    }
+  .DualPane .InfoPane {
+    box-shadow: none;
   }
 
-<<<<<<< HEAD
-    .DualPane .InfoPane {
-        box-shadow: none;
-    }
-
-    ul.results {
-        list-style-type: none;
-        padding: 0;
-        margin: 0;
-=======
-  .results {
-    display: flex;
-    flex-flow: row wrap;
-    justify-content: flex-start;
-    align-items: stretch;
-  }
-
-  .result {
-    padding: $aleph-grid-size;
-    min-width: 20em;
-    flex: 1 0 33%;
-
-    .CollectionCard {
-      height: 100%;
-      width: 100%;
-    }
-
-    &.bogus {
-      padding: 0;
-      margin: 0;
->>>>>>> ba3ca772
-    }
+  ul.results {
+    list-style-type: none;
+    padding: 0;
+    margin: 0;
   }
 }