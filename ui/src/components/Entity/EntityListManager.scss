--- conflicted
+++ resolved
@@ -2,7 +2,6 @@
 @import "src/app/mixins.scss";
 
 .EntityListManager {
-<<<<<<< HEAD
   .bp3-button-group {
     margin-bottom: $aleph-content-padding;
   }
@@ -15,8 +14,6 @@
     @include rtlSupportInvertedProp(margin, left, 5px, null);
   }
 
-=======
->>>>>>> b486e377
   .data-grid-container {
     min-height: 300px;
   }
