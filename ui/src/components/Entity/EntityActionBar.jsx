--- conflicted
+++ resolved
@@ -25,19 +25,6 @@
     const { children, query, onSearchSubmit, searchDisabled, searchPlaceholder, updateStatus, writeable } = this.props;
 
     return (
-<<<<<<< HEAD
-      <ControlGroup className={c("EntityActionBar", { "show-status": !!updateStatus })}>
-        {writeable && (
-          <OverflowList
-            items={children}
-            collapseFrom={Boundary.END}
-            visibleItemRenderer={(item, i) => <React.Fragment key={i}>{item}</React.Fragment>}
-            overflowRenderer={this.overflowListRenderer}
-            className="bp3-button-group"
-            observeParents
-          />
-        )}
-=======
       <ControlGroup className={c("EntityActionBar", {"show-status":!!updateStatus})}>
         <OverflowList
           items={writeable ? children : []}
@@ -47,7 +34,6 @@
           className="bp3-button-group"
           observeParents
         />
->>>>>>> c9ae3898
         <div className="EntityActionBar__right">
           {updateStatus && (
             <>
