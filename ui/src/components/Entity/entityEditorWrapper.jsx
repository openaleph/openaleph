--- conflicted
+++ resolved
@@ -4,12 +4,7 @@
 import { withRouter } from 'react-router';
 import { Namespace } from '@alephdata/followthemoney';
 import { EntityManager } from '@alephdata/react-ftm';
-<<<<<<< HEAD
 import { entityExpandQuery, queryEntitySuggest } from 'queries';
-import { processApiEntity } from 'components/EntitySet/util';
-=======
-import { queryExpand, queryEntitySuggest } from 'queries';
->>>>>>> 3781437c
 import { selectLocale, selectModel, selectEntitiesResult, selectEntityExpandResult } from 'selectors';
 import {
   createEntity,
