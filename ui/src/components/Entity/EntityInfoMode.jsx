<<<<<<< HEAD
import React from 'react';
import { FormattedMessage } from 'react-intl';
import { Count, Property } from 'src/components/common';


function EntityInfoMode(props) {
  const { entity } = props;
=======
import React, {Component} from 'react';
import {FormattedMessage} from "react-intl";
import {Count, Property} from 'src/components/common';
import {Link} from 'react-router-dom';

import getPath from 'src/util/getPath';
>>>>>>> 4d341978

  const entityProperties = entity.getProperties()
    .filter(propValue => !propValue.isEmpty())
    .filter(propValue => !propValue.property.hidden);

  return (
    <ul className="info-sheet">
      { entityProperties.map(propValue => (
        <li key={propValue.name}>
          <span className="key">
            <Property.Name model={propValue.property} />
          </span>
          <span className="value">
            <Property.Values model={propValue} />
          </span>
        </li>
      ))}
      <li>
        <span className="key">
          <span>
            <FormattedMessage
              id="infoMode.collection"
              defaultMessage="Collection"
            />
          </span>
<<<<<<< HEAD
        </span>
        <span className="value">
          <span>
            <ul className="info-sheet">
              <li>
                <a href={entity.collection.links.ui}>
                  <b>{entity.collection.label}</b>
                </a>
              </li>
              {entity.collection.summary && (
              <li>
                <span className="bp3-text-muted">{entity.collection.summary}</span>
              </li>
              )}
              <li>
                <span>
                  <FormattedMessage
                    id="infoMode.collection.entries"
                    defaultMessage="{count} entries"
                    values={{
                      count: <Count count={entity.collection.count} />,
                    }}
                  />
                </span>
              </li>
            </ul>
=======
          <span className='value bp3-running-text'>
            <span>
              <ui className="info-sheet">
                <li>
                  <Link to={getPath(entity.collection.links.ui)}>
                    <b>{entity.collection.label}</b>
                  </Link>
                </li>
                {entity.collection.summary && <li>
                  <span className='bp3-text-muted'>{entity.collection.summary}</span>
                </li>}
                <li>
                  <span>
                    <FormattedMessage
                      id="infoMode.collection.entries"
                      defaultMessage="{count} entries"
                      values={{
                        count:<Count count={entity.collection.count}/>
                      }}
                    />
                  </span>
                </li>
              </ui>
            </span>
>>>>>>> 4d341978
          </span>
        </span>
      </li>
    </ul>
  );
}


export default EntityInfoMode;<|MERGE_RESOLUTION|>--- conflicted
+++ resolved
@@ -1,19 +1,13 @@
-<<<<<<< HEAD
 import React from 'react';
 import { FormattedMessage } from 'react-intl';
 import { Count, Property } from 'src/components/common';
+import { Link } from 'react-router-dom';
+
+import getPath from 'src/util/getPath';
 
 
 function EntityInfoMode(props) {
   const { entity } = props;
-=======
-import React, {Component} from 'react';
-import {FormattedMessage} from "react-intl";
-import {Count, Property} from 'src/components/common';
-import {Link} from 'react-router-dom';
-
-import getPath from 'src/util/getPath';
->>>>>>> 4d341978
 
   const entityProperties = entity.getProperties()
     .filter(propValue => !propValue.isEmpty())
@@ -39,20 +33,19 @@
               defaultMessage="Collection"
             />
           </span>
-<<<<<<< HEAD
         </span>
-        <span className="value">
+        <span className="value bp3-running-text">
           <span>
-            <ul className="info-sheet">
+            <ui className="info-sheet">
               <li>
-                <a href={entity.collection.links.ui}>
+                <Link to={getPath(entity.collection.links.ui)}>
                   <b>{entity.collection.label}</b>
-                </a>
+                </Link>
               </li>
               {entity.collection.summary && (
-              <li>
-                <span className="bp3-text-muted">{entity.collection.summary}</span>
-              </li>
+                <li>
+                  <span className="bp3-text-muted">{entity.collection.summary}</span>
+                </li>
               )}
               <li>
                 <span>
@@ -65,33 +58,7 @@
                   />
                 </span>
               </li>
-            </ul>
-=======
-          <span className='value bp3-running-text'>
-            <span>
-              <ui className="info-sheet">
-                <li>
-                  <Link to={getPath(entity.collection.links.ui)}>
-                    <b>{entity.collection.label}</b>
-                  </Link>
-                </li>
-                {entity.collection.summary && <li>
-                  <span className='bp3-text-muted'>{entity.collection.summary}</span>
-                </li>}
-                <li>
-                  <span>
-                    <FormattedMessage
-                      id="infoMode.collection.entries"
-                      defaultMessage="{count} entries"
-                      values={{
-                        count:<Count count={entity.collection.count}/>
-                      }}
-                    />
-                  </span>
-                </li>
-              </ui>
-            </span>
->>>>>>> 4d341978
+            </ui>
           </span>
         </span>
       </li>
