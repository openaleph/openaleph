import _ from 'lodash';
import React from 'react';
import { connect } from 'react-redux';
import { Link } from 'react-router-dom';
import { FormattedMessage } from 'react-intl';

import { Property, Entity, DualPane, Schema } from 'src/components/common';
import { Toolbar, CloseButton } from 'src/components/Toolbar';
import { CollectionOverview } from 'src/components/Collection';
import { selectMetadata } from 'src/selectors';
import getPath from 'src/util/getPath';


class EntityInfo extends React.Component {
<<<<<<< HEAD
  constructor(props) {
    super(props);
    this.state = {
      activeTabId: 'overview'
    };
    this.handleTabChange = this.handleTabChange.bind(this);
  }

  handleTabChange(activeTabId) {
    this.setState({ activeTabId });
  }

=======
>>>>>>> cd91846c
  render() {
    const { entity, schema, showToolbar } = this.props;
    const isThing = entity && entity.schemata && entity.schemata.indexOf('Thing') !== -1;

    if (schema === undefined) {  // entity hasn't loaded.
      return null;
    }
    
    const entityProperties = _.values(schema.properties).filter((prop) => {
      return !prop.caption && (schema.featured.indexOf(prop.name) !== -1 || entity.properties[prop.name]);
    });
    
    return (
      <DualPane.InfoPane className="EntityInfo with-heading">
        {showToolbar && (
          <Toolbar className="toolbar-preview">
            {isThing && (
              <Link to={getPath(entity.links.ui)} className="pt-button button-link">
                <span className={`pt-icon-share`}/>
                <FormattedMessage id="sidebar.open" defaultMessage="Open"/>
              </Link>
            )}
            <CloseButton/>
          </Toolbar>
        )}
        <div className="pane-heading">
          <span>
            <Schema.Label schema={entity.schema} icon={true} />
          </span>
          <h1>
            {isThing && (
              <Entity.Label entity={entity} addClass={true}/>
            )}
          </h1>
        </div>
        <div className="pane-content">
          <ul className="info-sheet">
            { entityProperties.map((prop) => (
              <li key={prop.name}>
                <span className="key">
                  <Property.Name model={prop} />
                </span>
                <span className="value">
                  <Property.Values model={prop} values={entity.properties[prop.name]} />
                </span>
              </li>
            ))}
          </ul>
          <span className="source-header">
            <FormattedMessage id="entity.info.source" defaultMessage="Source"/>
          </span>
          <CollectionOverview collection={entity.collection} hasHeader={true}/>   
        </div>
      </DualPane.InfoPane>
    );
  }
}

const mapStateToProps = (state, ownProps) => {
  const { entity } = ownProps;
  return {
    schema: selectMetadata(state).schemata[entity.schema]
  };
};

EntityInfo = connect(mapStateToProps, {})(EntityInfo);
export default EntityInfo;<|MERGE_RESOLUTION|>--- conflicted
+++ resolved
@@ -12,7 +12,6 @@
 
 
 class EntityInfo extends React.Component {
-<<<<<<< HEAD
   constructor(props) {
     super(props);
     this.state = {
@@ -25,8 +24,6 @@
     this.setState({ activeTabId });
   }
 
-=======
->>>>>>> cd91846c
   render() {
     const { entity, schema, showToolbar } = this.props;
     const isThing = entity && entity.schemata && entity.schemata.indexOf('Thing') !== -1;
