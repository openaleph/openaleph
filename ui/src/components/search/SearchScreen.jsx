--- conflicted
+++ resolved
@@ -13,26 +13,8 @@
 class SearchScreen extends React.Component {
   render() {
     return (
-<<<<<<< HEAD
-      <Screen>
-        {searchContext && searchContext.query.hasQuery() && (
-          <Helmet>
-            <title>{searchContext.query.getString('q')}</title>
-          </Helmet>
-        )}
-        <DualPane className="SearchScreen">
-          <DualPane.InfoPane className="SearchFacetsPane">
-            <SearchFacets {...searchContext}/>
-          </DualPane.InfoPane>
-          <DualPane.ContentPane>
-            {/*<SearchFilter {...searchContext} />*/}
-            <SearchResult {...searchContext} />
-          </DualPane.ContentPane>
-        </DualPane>
-      </Screen>
-=======
       <SearchContext>{searchContext => (
-        <Screen searchContext={searchContext} title={searchContext.query.getQ()}>
+        <Screen searchContext={searchContext} title={searchContext.query..getString('q')}>
           <DualPane className="SearchScreen">
             <DualPane.InfoPane className="SearchFacetsPane">
               <SearchFacets {...searchContext}/>
@@ -44,7 +26,6 @@
           </DualPane>
         </Screen>
       )}</SearchContext>
->>>>>>> ba3ca772
     )
   }
 }
