import { Link } from 'react-router-dom';
import React, { Component } from 'react';
import truncateText from 'truncate';

import Schema from 'src/components/common/Schema';
import getPath from 'src/util/getPath';

import './Entity.css';


class Label extends Component {
  render() {
<<<<<<< HEAD
    const { icon = false, addClass, iconClass } = this.props;
    let { title, name, file_name, schema } = this.props.entity;
    const className = addClass ? 'entity-label document_title' : 'entity-label';
=======
    const { icon = false, truncate } = this.props;
    let { title, name, file_name, schema } = this.props.entity;
    let text = title || name || file_name;

    if (truncate) {
      text = truncateText(text, truncate);
    }
>>>>>>> e96df913
    
    return (
      <span className={className} title={ title || name }>
        {icon && (
          <Schema.Icon className={iconClass} schema={schema} />
        )}
        { text }
      </span>
    );
  }
}

class EntityLink extends Component {
  render() {
<<<<<<< HEAD
    const { entity, className, icon, short, iconClass } = this.props;
    return (
      <Link to={getPath(entity.links.ui)} className={className}>
        <Label entity={entity} icon={icon} iconClass={iconClass} short={short} />
=======
    const { entity, className, icon, truncate } = this.props;
    return (
      <Link to={getPath(entity.links.ui)} className={className}>
        <Label entity={entity} icon={icon} truncate={truncate} />
>>>>>>> e96df913
      </Link>
    );
  }
}

class Entity {
  static Label = Label;
  static Link = EntityLink;
}

export default Entity;<|MERGE_RESOLUTION|>--- conflicted
+++ resolved
@@ -1,5 +1,5 @@
-import { Link } from 'react-router-dom';
-import React, { Component } from 'react';
+import {Link} from 'react-router-dom';
+import React, {Component} from 'react';
 import truncateText from 'truncate';
 
 import Schema from 'src/components/common/Schema';
@@ -9,53 +9,41 @@
 
 
 class Label extends Component {
-  render() {
-<<<<<<< HEAD
-    const { icon = false, addClass, iconClass } = this.props;
-    let { title, name, file_name, schema } = this.props.entity;
-    const className = addClass ? 'entity-label document_title' : 'entity-label';
-=======
-    const { icon = false, truncate } = this.props;
-    let { title, name, file_name, schema } = this.props.entity;
-    let text = title || name || file_name;
+    render() {
+        const {icon = false, addClass, iconClass, truncate} = this.props;
+        let {title, name, file_name, schema} = this.props.entity;
+        const className = addClass ? 'entity-label document_title' : 'entity-label';
+        let text = title || name || file_name;
 
-    if (truncate) {
-      text = truncateText(text, truncate);
+        if (truncate) {
+            text = truncateText(text, truncate);
+        }
+
+        return (
+            <span className={className} title={title || name}>
+        {icon && (
+            <Schema.Icon className={iconClass} schema={schema}/>
+        )}
+                {text}
+      </span>
+        );
     }
->>>>>>> e96df913
-    
-    return (
-      <span className={className} title={ title || name }>
-        {icon && (
-          <Schema.Icon className={iconClass} schema={schema} />
-        )}
-        { text }
-      </span>
-    );
-  }
 }
 
 class EntityLink extends Component {
-  render() {
-<<<<<<< HEAD
-    const { entity, className, icon, short, iconClass } = this.props;
-    return (
-      <Link to={getPath(entity.links.ui)} className={className}>
-        <Label entity={entity} icon={icon} iconClass={iconClass} short={short} />
-=======
-    const { entity, className, icon, truncate } = this.props;
-    return (
-      <Link to={getPath(entity.links.ui)} className={className}>
-        <Label entity={entity} icon={icon} truncate={truncate} />
->>>>>>> e96df913
-      </Link>
-    );
-  }
+    render() {
+        const {entity, className, icon, iconClass, truncate} = this.props;
+        return (
+            <Link to={getPath(entity.links.ui)} className={className}>
+                <Label entity={entity} icon={icon} iconClass={iconClass} truncate={truncate}/>
+            </Link>
+        );
+    }
 }
 
 class Entity {
-  static Label = Label;
-  static Link = EntityLink;
+    static Label = Label;
+    static Link = EntityLink;
 }
 
 export default Entity;