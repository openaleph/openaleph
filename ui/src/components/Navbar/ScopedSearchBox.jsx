--- conflicted
+++ resolved
@@ -71,20 +71,6 @@
       : intl.formatMessage(messages.nolabel_placeholder);
 
     return (
-<<<<<<< HEAD
-      <ControlGroup className="SearchBox" vertical={false} fill>
-        <Select
-          filterable={false}
-          items={searchScopes}
-          itemRenderer={this.renderScopeItem}
-          popoverProps={{
-            minimal: true,
-            className: 'SearchBox__scoped-input__popover',
-            usePortal: false,
-          }}
-          disabled={!multipleScopes}
-        >
-=======
       <form onSubmit={this.onSubmit} autoComplete="off">
         <ControlGroup className="SearchBox" vertical={false} fill>
           <ScopeSelect
@@ -101,7 +87,6 @@
             value={queryText}
             onChange={this.onQueryChange}
           />
->>>>>>> 05f962d8
           <Button
             className="SearchBox__search-tips bp3-fixed"
             icon="help"
