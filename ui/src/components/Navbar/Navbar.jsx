--- conflicted
+++ resolved
@@ -4,12 +4,7 @@
 import { Link } from 'react-router-dom';
 import { defineMessages, injectIntl, FormattedMessage } from 'react-intl';
 import queryString from 'query-string';
-<<<<<<< HEAD
-import { ControlGroup, InputGroup, Intent, Switch, Position, Tooltip, NavbarDivider } from "@blueprintjs/core";
-import classNames from 'classnames';
-=======
-import { ControlGroup, InputGroup } from "@blueprintjs/core";
->>>>>>> 093eb6f0
+import { ControlGroup, InputGroup, NavbarDivider } from "@blueprintjs/core";
 
 import SearchAlert from 'src/components/SearchAlert/SearchAlert';
 import AuthButtons from 'src/components/AuthButtons/AuthButtons';
