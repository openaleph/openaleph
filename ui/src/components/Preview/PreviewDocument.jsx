import React from 'react';
import { connect } from 'react-redux';
import { withRouter } from 'react-router';

import { selectEntity } from 'src/selectors';
import Preview from 'src/components/Preview/Preview';
import DocumentContextLoader from 'src/components/Document/DocumentContextLoader';
import DocumentToolbar from 'src/components/Document/DocumentToolbar';
import DocumentInfoMode from 'src/components/Document/DocumentInfoMode';
import EntityTagsMode from 'src/components/Entity/EntityTagsMode';
import EntitySimilarMode from 'src/components/Entity/EntitySimilarMode';
import { DocumentViewer } from 'src/components/DocumentViewer';
import { DualPane, SectionLoading, ErrorSection } from 'src/components/common';
import DocumentViewsMenu from "../ViewsMenu/DocumentViewsMenu";


class PreviewDocument extends React.Component {
<<<<<<< HEAD

  componentDidMount() {
    this.fetchIfNeeded();
  }

  componentDidUpdate(prevProps) {
    if (this.props.previewId !== prevProps.previewId) {
      this.fetchIfNeeded();
    }
  }

  fetchIfNeeded() {
    const { document, previewId } = this.props;
    if (!document.isLoading) {
      this.props.fetchDocument({ id: previewId });
    }
=======
  render() {
    const { previewId } = this.props;
    return (
      <DocumentContextLoader documentId={previewId}>
        {this.renderContext()}
      </DocumentContextLoader>
    );
>>>>>>> 9b0a0b34
  }

  renderContext() {
    const { document, previewMode = 'view' } = this.props;
    let mode = null, maximised = false;
    if (document.isError) {
      mode = <ErrorSection error={document.error} />
    } else if (document.id === undefined) {
      mode = <SectionLoading/>;
    } else if (previewMode === 'info') {
      mode = <DocumentInfoMode document={document} />;
    } else if (previewMode === 'tags') {
      mode = <EntityTagsMode entity={document} />;
      // maximised = true;
    } else if (previewMode === 'similar') {
      mode = <EntitySimilarMode entity={document} />;
      maximised = true;
    } else {
      mode = <DocumentViewer document={document} showToolbar={true} previewMode={true} />;
      maximised = true;
    }
    return (
      <Preview maximised={maximised}>
        <DocumentViewsMenu document={document}
                          activeMode={previewMode}
                          isPreview={true} />
        <DualPane.InfoPane className="with-heading">
          <DocumentToolbar document={document}
                            isPreview={true} />
          {mode}
        </DualPane.InfoPane>
      </Preview>
    );
  }
}


const mapStateToProps = (state, ownProps) => {
  const { previewId } = ownProps;
  return {
    document: selectEntity(state, previewId)
  };
};

PreviewDocument = connect(mapStateToProps, {})(PreviewDocument);
PreviewDocument = withRouter(PreviewDocument);
export default PreviewDocument;<|MERGE_RESOLUTION|>--- conflicted
+++ resolved
@@ -15,24 +15,6 @@
 
 
 class PreviewDocument extends React.Component {
-<<<<<<< HEAD
-
-  componentDidMount() {
-    this.fetchIfNeeded();
-  }
-
-  componentDidUpdate(prevProps) {
-    if (this.props.previewId !== prevProps.previewId) {
-      this.fetchIfNeeded();
-    }
-  }
-
-  fetchIfNeeded() {
-    const { document, previewId } = this.props;
-    if (!document.isLoading) {
-      this.props.fetchDocument({ id: previewId });
-    }
-=======
   render() {
     const { previewId } = this.props;
     return (
@@ -40,7 +22,6 @@
         {this.renderContext()}
       </DocumentContextLoader>
     );
->>>>>>> 9b0a0b34
   }
 
   renderContext() {
