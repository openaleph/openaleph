/*
 * @TODO This has gotten a bit large and there is some scope for refactoring.
 * Moving some of the logic out of the render and into componentWillReceiveProps
 * would be a good idea. This might require some extra state options though.
 */
import React from 'react';
import { withRouter } from 'react-router';
import { connect } from 'react-redux';
import queryString from 'query-string';
import classnames from 'classnames';
import {defineMessages, injectIntl} from "react-intl";

import Fragment from 'src/app/Fragment';
import { fetchCollection, fetchEntity, fetchDocument } from 'src/actions';
import CollectionInfo from 'src/screens/CollectionScreen/CollectionInfo';
import DocumentInfo from 'src/screens/DocumentScreen/DocumentInfo';
import { DocumentViewer } from 'src/components/DocumentViewer';
import EntityInfo from 'src/screens/EntityScreen/EntityInfo';
import SectionLoading from 'src/components/common/SectionLoading';
import ErrorScreen from 'src/components/ErrorMessages/ErrorScreen';

import './Preview.css';

const defaultState = {
  maximised: false,
  previewTop: 0,
  previewBottom: 0,
  previewId: null,
  previewType: null,
  previewTab: null,
  collection: null,
  entity: null,
  document: null
};

const messages = defineMessages({
  not_found: {
    id: 'preview.not_found',
    defaultMessage: 'Source not found',
  },
  not_authorized: {
    id: 'preview.not_auth',
    defaultMessage: 'You are not authorized to do this.',
  },
  not_authorized_decr: {
    id: 'preview.not_auth_decr',
    defaultMessage: <a href='/login'>Please go to login page.</a>,
  }
});

class Preview extends React.Component {
  constructor(props) {
    super(props);
    this.state = defaultState;
    this.state.maximised = props.maximised || null;
    this.state.collection = props.collection || null;
    this.state.entity = props.entity || null;
    this.state.document = props.document || null;
    this.handleScroll = this.handleScroll.bind(this);
    this.toggleMaximise = this.toggleMaximise.bind(this);
  }

  componentDidMount() {
    window.addEventListener('scroll', this.handleScroll);
    this.handleScroll();
  }
  
  componentWillUnmount() {
    window.removeEventListener('scroll', this.handleScroll);
  }
  
  componentWillReceiveProps(newProps) {
    // Storing the collection/entities in state rather than using the prop value
    // so we can control rendering behaviour (this is a work in progress)
    if (newProps.collection) {
      this.setState({ collection: newProps.collection })
    }
    if (newProps.entity) {
      this.setState({ entity: newProps.entity })
    }
    if (newProps.document) {
      this.setState({ document: newProps.document })
    }
  }

  async componentDidUpdate(prevProps) {
    const parsedHash = queryString.parse(this.props.location.hash);
    if (parsedHash['preview:id'] && parsedHash['preview:type']) {
      const previewId = parsedHash['preview:id'];
      const previewType = parsedHash['preview:type'];
      const previewTab = parsedHash['preview:tab'] || null;
      
      let maximised = this.state.maximised;
      if (parsedHash['preview:maximised']) {
        maximised = (parsedHash['preview:maximised'] === 'true');
      }
      
      if (this.state.previewId !== previewId ||
          this.state.previewType !== previewType) {
            
        // Redraw view
        this.setState({
            maximised: maximised,
            previewId: previewId,
            previewType: previewType,
            previewTab: previewTab
          },
          () => this.handleScroll()
        );
        
        if (previewType === 'collection')
          this.props.fetchCollection({ id: previewId });

        if (previewType === 'entity')
          this.props.fetchEntity({ id: previewId });

        if (previewType === 'document')
          this.props.fetchDocument({ id: previewId });
      }

      if (this.state.previewTab !== previewTab) {
      // @TODO Handle selecting tab in component (e.g. pass via prop)
      }
    } else {
      // If previewId and previewType not now set but there was previously an
      // item selected, then reset the state to reflect nothing is selected.
      if (this.state.previewId !== null)
        this.setState(defaultState);
    } 
  }

  // @TODO Debounce this callback!
  handleScroll(event) {
    const navbarHeight = document.getElementById('Navbar').getBoundingClientRect().height;
    const footerHeight = document.getElementById('Footer').getBoundingClientRect().height;
    const scrollPos = window.scrollY;
    const previewTop = (scrollPos <= navbarHeight) ? navbarHeight - scrollPos : 0;
    const previewBottom = footerHeight;

    // @EXPERIMENTAL When enabled this adds right padding (equal to the width
    // of the Preview bar) any ContentPane elements on the page.
    // This is a working proof of concept but not intended as a feature yet.
    /*
    if (this.state.reflowContent === true) {
      setTimeout(() => {
        const previewWidth = document.getElementById('Preview').offsetWidth;
        [...document.getElementsByClassName("ContentPane")].forEach(
          (element, index, array) => {
            element.style.paddingRight = `${previewWidth + 20}px`;
          }
        );
      }, 500);
    }
    */
    
    if (previewTop === this.state.previewTop)
      return;
    
    this.setState({
      previewTop: previewTop,
      previewBottom: previewBottom
    })
  }
  
  toggleMaximise() {
    const { fragment } = this.props;
    const newMaximiseState = !this.state.maximised;
    
    fragment.update({'preview:maximised': newMaximiseState });
    
    this.setState({ 
      maximised: newMaximiseState
    })

    
    // @EXPERIMENTAL - Enable if content padding is enabled in handleScroll()
    // this.handleScroll();
  }
  
  render() {
    const { previewId,
            previewType,
            previewTop,
            previewBottom,
            maximised,
            collection,
            entity,
            document: doc
          } = this.state;
    
    let className = 'Preview';

    let view = null;

    
    if (previewType === 'collection' && collection && collection.links && !collection.isFetching) {      
      view = <CollectionInfo collection={collection} showToolbar={true} />;
    } else if (previewType === 'entity' && entity && entity.links && !entity.isFetching) {
      view = <EntityInfo entity={entity}  showToolbar={true} />;
    } else if (previewType === 'document') {
      if (doc && doc.links && !doc.isFetching) {
        if (maximised === true) {
          // Only allow Preview to have be maximised for document previews
          className = classnames('maximised', className);
          // If document preview is maximised, show document content preview
          view = <DocumentViewer document={doc} toggleMaximise={this.toggleMaximise} showToolbar={true} previewMode={true} />;
        } else {
          // If document preview is not maximised, show document info
          view = <DocumentInfo document={doc} toggleMaximise={this.toggleMaximise} showToolbar={true} />;
        }
      }
    }
    if (view !== null) {
      // If we have a document and it's ready to render display it
      return (
        <div id="Preview" className={className} style={{
          top: previewTop,
          bottom: previewBottom
          }}>
          {view}
        </div>
      );
<<<<<<< HEAD
    } else if (previewId !== null && collection !== null && collection.error === undefined) {
=======
    } else if (previewId !== null && (collection === null || collection.error === undefined)) {
>>>>>>> 8fb59daa
      // Handle when we have an element to load but it's not ready to render yet
      return (
        <div id="Preview" className={classnames('loading', className)} style={{
          top: previewTop,
          bottom: previewBottom
          }}>
          <SectionLoading/>
        </div>
      );
    } else if(collection !== null && collection !== null && collection.error === 'You are not authorized to do this.'){
      return <div id="Preview" className={className} style={{
        top: previewTop,
        bottom: previewBottom
      }}>
        <ErrorScreen.EmptyList title={messages.not_authorized} description={messages.not_authorized_decr}/>
      </div>
    } else if(collection !== null && collection.error){
      return <div id="Preview" className={className} style={{
        top: previewTop,
        bottom: previewBottom
      }}>
        <ErrorScreen.EmptyList title={messages.not_found}/>
      </div>
    } else {
      // Handle if we have no element to display - renders hidden (0px width)
      // Note: We don't return null as we want a hide animation to happen!
      return (
        <div id="Preview" className={classnames('hidden', className)} style={{
          top: previewTop,
          bottom: previewBottom
          }} />
        )
    }
  }
}

const mapStateToProps = (state, ownProps) => {
  const fragment = new Fragment(ownProps.history);
  const parsedHash = queryString.parse(ownProps.location.hash);
  let collection = null,
      entity = null,
      doc = null;
  
  if (parsedHash['preview:id'] && parsedHash['preview:type']) {
    const previewId = parsedHash['preview:id'];
    const previewType = parsedHash['preview:type'];
    
    if (previewType === 'collection' && state.collections[previewId]) {
      collection = state.collections[previewId];
    } else if (previewType === 'entity' && state.entities[previewId]) {
      entity = state.entities[previewId];
    } else if (previewType === 'document' && state.entities[previewId]) {
      doc = state.entities[previewId];
    }
  }
  
  return {
    collection: collection,
    entity: entity,
    document: doc,
    fragment: fragment
  };
};

Preview = connect(mapStateToProps, {
  fetchCollection,
  fetchEntity,
  fetchDocument
})(Preview);

Preview = withRouter(Preview);
Preview = injectIntl(Preview);

export default Preview;<|MERGE_RESOLUTION|>--- conflicted
+++ resolved
@@ -220,11 +220,7 @@
           {view}
         </div>
       );
-<<<<<<< HEAD
-    } else if (previewId !== null && collection !== null && collection.error === undefined) {
-=======
     } else if (previewId !== null && (collection === null || collection.error === undefined)) {
->>>>>>> 8fb59daa
       // Handle when we have an element to load but it's not ready to render yet
       return (
         <div id="Preview" className={classnames('loading', className)} style={{
