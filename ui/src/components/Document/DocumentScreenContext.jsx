--- conflicted
+++ resolved
@@ -8,16 +8,8 @@
 import DocumentViewsMenu from 'src/components/ViewsMenu/DocumentViewsMenu';
 import LoadingScreen from 'src/components/Screen/LoadingScreen';
 import ErrorScreen from 'src/components/Screen/ErrorScreen';
-<<<<<<< HEAD
-
 import { DualPane, Breadcrumbs, Entity } from 'src/components/common';
-import { queryEntitySimilar } from 'src/queries';
-import { fetchDocument, fetchEntityTags, queryEntities } from 'src/actions';
-import { selectEntity, selectEntityTags, selectEntitiesResult } from 'src/selectors';
-=======
-import { DualPane } from 'src/components/common';
 import { selectEntity } from 'src/selectors';
->>>>>>> 9b0a0b34
 
 
 class DocumentScreenContext extends Component {
@@ -48,25 +40,6 @@
     );
 
     return (
-<<<<<<< HEAD
-      <Screen title={document.name}>
-        <DualPane>
-          <DualPane.ContentPane className='view-menu-flex-direction'>
-            <DocumentViewsMenu document={document}
-                               activeMode={activeMode}
-                               isPreview={false}/>
-            <div>
-              {breadcrumbs}
-              {this.props.children}
-            </div>
-          </DualPane.ContentPane>
-          <DualPane.InfoPane className="with-heading">
-            <DocumentToolbar document={document} isPreview={false} />
-            <DocumentInfoMode document={document} isPreview={false} />
-          </DualPane.InfoPane>
-        </DualPane>
-      </Screen>
-=======
       <DocumentContextLoader documentId={documentId}>
         <Screen title={document.name}>
           <DualPane>
@@ -75,6 +48,7 @@
                                 activeMode={activeMode}
                                 isPreview={false}/>
               <div>
+                {breadcrumbs}
                 {this.props.children}
               </div>
             </DualPane.ContentPane>
@@ -85,7 +59,6 @@
           </DualPane>
         </Screen>
       </DocumentContextLoader>
->>>>>>> 9b0a0b34
     );
   }
 }
