import _ from 'lodash';
import React, { Component } from 'react';
import { Callout, Button } from '@blueprintjs/core';
import { defineMessages, injectIntl, FormattedMessage } from 'react-intl';
import Dropzone from 'react-dropzone';
import { compose } from 'redux';
import { connect } from 'react-redux';
import { withRouter } from 'react-router';
import EntityDeleteDialog from 'src/dialogs/EntityDeleteDialog/EntityDeleteDialog';
import DocumentUploadDialog from 'src/dialogs/DocumentUploadDialog/DocumentUploadDialog';
import DocumentFolderButton from 'src/components/Toolbar/DocumentFolderButton';
import CollectionAnalyzeAlert from 'src/components/Collection/CollectionAnalyzeAlert';
import EntitySearch from 'src/components/EntitySearch/EntitySearch';
import { ErrorSection } from 'src/components/common';
import { queryEntities } from 'src/actions';
import { selectEntitiesResult } from 'src/selectors';

import './DocumentManager.scss';

const messages = defineMessages({
  empty: {
    id: 'entity.document.manager.empty',
    defaultMessage: 'No files or directories.',
  },
  emptyCanUpload: {
    id: 'entity.document.manager.emptyCanUpload',
    defaultMessage: 'No files or directories. Drop files here or click to upload.',
  },
});


export class DocumentManager extends Component {
  constructor(props) {
    super(props);
    this.state = {
      selection: [],
      deleteIsOpen: false,
      analyzeIsOpen: false,
      uploadIsOpen: false,
    };
    this.updateSelection = this.updateSelection.bind(this);
    this.toggleDeleteSelection = this.toggleDeleteSelection.bind(this);
    this.toggleUpload = this.toggleUpload.bind(this);
    this.toggleAnalyze = this.toggleAnalyze.bind(this);
  }

  componentDidMount() {
    this.refreshPending();
  }

  componentWillUnmount() {
    clearTimeout(this.timeout);
  }

  scheduleNextRefresh() {
    this.timeout = setTimeout(() => this.refreshPending(), 2000);
  }

  refreshPending() {
    const { hasPending, query, result } = this.props;
    if (!result.isLoading && result.total !== undefined && hasPending) {
      const updateQuery = query.limit(result.results.length);
      this.props.queryEntities({ query: updateQuery }).finally(() => this.scheduleNextRefresh());
    } else {
      this.scheduleNextRefresh();
    }
  }

  updateSelection(document) {
    const { selection } = this.state;
    this.setState({
      selection: _.xorBy(selection, [document], 'id'),
    });
  }

  toggleDeleteSelection() {
    const { deleteIsOpen } = this.state;
    if (deleteIsOpen) {
      this.setState({ selection: [] });
    }
    this.setState(({ deleteIsOpen: !deleteIsOpen }));
  }

  toggleUpload(files = []) {
    this.setState(({ uploadIsOpen }) => ({
      uploadIsOpen: !uploadIsOpen,
      filesToUpload: files,
    }));
  }

  toggleAnalyze() {
    this.setState(({ analyzeIsOpen }) => ({ analyzeIsOpen: !analyzeIsOpen }));
  }

  canUpload() {
    const { collection, document } = this.props;
    const parentFolder = document == null ? true : document.schema.isA('Folder');

    if (!parentFolder || !collection.writeable) {
      return false;
    }
    return true;
  }

  render() {
    const {
      collection, document, query, hasPending, intl,
    } = this.props;
    const { selection } = this.state;
    const mutableCollection = collection !== undefined && collection.writeable;
    const mutableDocument = document === undefined || (document.schema && document.schema.name === 'Folder');
    const showActions = mutableCollection && mutableDocument;
    const updateSelection = showActions ? this.updateSelection : undefined;
    const canUpload = this.canUpload();

    const emptyComponent = (
      // eslint-disable-next-line
      <div className="DocumentManager__content__empty" onClick={() => this.toggleUpload()}>
        <ErrorSection
          icon={canUpload ? 'plus' : 'folder-open'}
          title={intl.formatMessage(canUpload ? messages.emptyCanUpload : messages.empty)}
        />
      </div>
    );

    const contents = (
      <div className="DocumentManager__content">
        <EntitySearch
          query={query}
          hideCollection
          documentMode
          showPreview={false}
          selection={selection}
          updateSelection={updateSelection}
          emptyComponent={emptyComponent}
        />
      </div>
    );

    return (
      <div className="DocumentManager">
        { showActions && (
<<<<<<< HEAD
          <div className="bp3-button-group DocumentManager__actions">
            <DocumentUploadButton collection={collection} parent={document} />
=======
          <div className="bp3-button-group">
            { canUpload && (
              <Button icon="upload" onClick={() => this.toggleUpload()}>
                <FormattedMessage id="document.upload.button" defaultMessage="Upload" />
              </Button>
            )}
>>>>>>> 6ce8cb8f
            <DocumentFolderButton collection={collection} parent={document} />
            <Button icon="delete" onClick={this.toggleDeleteSelection} disabled={!selection.length}>
              <FormattedMessage id="document.viewer.delete" defaultMessage="Delete" />
            </Button>
            { mutableCollection && !document && (
              <Button icon="automatic-updates" onClick={this.toggleAnalyze}>
                <FormattedMessage id="document.manager.analyze" defaultMessage="Re-process" />
              </Button>
            )}
          </div>
        )}
        { hasPending && (
          <Callout className="bp3-icon-info-sign bp3-intent-warning">
            <FormattedMessage
              id="refresh.callout_message"
              defaultMessage="Documents are being processed. Please wait..."
            />
          </Callout>
        )}
        { canUpload && (
          <Dropzone
            onDrop={acceptedFiles => (
              acceptedFiles && acceptedFiles.length ? this.toggleUpload(acceptedFiles) : null
            )}
          >
            {({ getRootProps, getInputProps }) => (
              <div {...getRootProps()}>
                <input
                  {...getInputProps()}
                  onClick={e => { e.preventDefault(); e.stopPropagation(); }}
                />
                {contents}
              </div>
            )}
          </Dropzone>
        )}
        { !canUpload && contents }
        <EntityDeleteDialog
          entities={selection}
          isOpen={this.state.deleteIsOpen}
          toggleDialog={this.toggleDeleteSelection}
        />
        {this.state.uploadIsOpen && (
          <DocumentUploadDialog
            collection={collection}
            parent={document}
            isOpen={this.state.uploadIsOpen}
            toggleDialog={this.toggleUpload}
            filesToUpload={this.state.filesToUpload}
          />
        )}
        <CollectionAnalyzeAlert
          collection={collection}
          isOpen={this.state.analyzeIsOpen}
          toggleAlert={this.toggleAnalyze}
        />
      </div>
    );
  }
}

const mapStateToProps = (state, ownProps) => {
  let { query } = ownProps;
  const { collection } = ownProps;
  if (!query.hasSort()) {
    query = query.sortBy('name', 'asc');
  }

  if (collection.writeable) {
    query = query.set('cache', 'false');
  }

  const result = selectEntitiesResult(state, query);
  const status = _.map(result.results || [], 'status');
  const hasPending = status.indexOf('pending') !== -1;
  return {
    query, result, hasPending,
  };
};

export default compose(
  withRouter,
  connect(mapStateToProps, { queryEntities }),
  injectIntl,
)(DocumentManager);<|MERGE_RESOLUTION|>--- conflicted
+++ resolved
@@ -140,17 +140,12 @@
     return (
       <div className="DocumentManager">
         { showActions && (
-<<<<<<< HEAD
-          <div className="bp3-button-group DocumentManager__actions">
-            <DocumentUploadButton collection={collection} parent={document} />
-=======
           <div className="bp3-button-group">
             { canUpload && (
               <Button icon="upload" onClick={() => this.toggleUpload()}>
                 <FormattedMessage id="document.upload.button" defaultMessage="Upload" />
               </Button>
             )}
->>>>>>> 6ce8cb8f
             <DocumentFolderButton collection={collection} parent={document} />
             <Button icon="delete" onClick={this.toggleDeleteSelection} disabled={!selection.length}>
               <FormattedMessage id="document.viewer.delete" defaultMessage="Delete" />
