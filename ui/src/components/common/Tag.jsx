--- conflicted
+++ resolved
@@ -1,9 +1,5 @@
 import React, { PureComponent } from 'react';
-<<<<<<< HEAD
-import { Icon as IconBlueprint } from '@blueprintjs/core/lib/esm/components/icon/icon';
-=======
 import { Icon } from '@blueprintjs/core/lib/esm/components/icon/icon';
->>>>>>> 1c1c7a70
 
 import './Tag.scss';
 
@@ -14,24 +10,15 @@
     /* *
     * TODO: Fix this implementation once phones, addresses ann link icons will be available
     * */
-<<<<<<< HEAD
-    names: <IconBlueprint icon="tag" className={this.className} />,
-    identifiers: <IconBlueprint icon="id-number" className={this.className} />,
-    emails: <IconBlueprint icon="envelope" className={this.className} />,
-    ibans: <IconBlueprint icon="bank-account" className={this.className} />,
-    checksums: <IconBlueprint icon="barcode" className={this.className} />,
-    ips: <IconBlueprint icon="ip-address" className={this.className} />,
-    phones: <IconBlueprint icon="phone" className={this.className} />,
-    addresses: <IconBlueprint icon="home" className={this.className} />,
-    link: <IconBlueprint icon="link" className={this.className} />,
-=======
-    names: <Icon icon="tags" className={this.className} />,
-    identifiers: <Icon icon="license" className={this.className} />,
-    emails: <Icon icon="email" className={this.className} />,
+    names: <Icon icon="tag" className={this.className} />,
+    identifiers: <Icon icon="id-number" className={this.className} />,
+    emails: <Icon icon="envelope" className={this.className} />,
+    ibans: <Icon icon="bank-account" className={this.className} />,
+    checksums: <Icon icon="barcode" className={this.className} />,
+    ips: <Icon icon="ip-address" className={this.className} />,
     phones: <Icon icon="phone" className={this.className} />,
     addresses: <Icon icon="home" className={this.className} />,
     link: <Icon icon="link" className={this.className} />,
->>>>>>> 1c1c7a70
   };
 
   render() {
