--- conflicted
+++ resolved
@@ -1,10 +1,6 @@
 import React, { Component, PureComponent } from 'react';
-<<<<<<< HEAD
 import { Icon, Popover, Spinner } from '@blueprintjs/core';
-=======
-import { Icon } from '@blueprintjs/core';
 import ReactMarkdown from 'react-markdown';
->>>>>>> 7980bfdc
 import { Link } from 'react-router-dom';
 import { withRouter } from 'react-router';
 import truncateText from 'truncate';
@@ -168,12 +164,10 @@
 class Collection {
   static Label = CollectionLabel;
 
-<<<<<<< HEAD
   static Status =
     connect(statusMapStateToProps, { fetchCollectionStatus })(CollectionUpdateStatus);
-=======
+
   static Summary = CollectionSummary;
->>>>>>> 7980bfdc
 
   static Link = withRouter(CollectionLink);
 
