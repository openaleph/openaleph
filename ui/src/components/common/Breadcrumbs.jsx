--- conflicted
+++ resolved
@@ -6,7 +6,6 @@
 import SearchBox from './SearchBox';
 import './Breadcrumbs.scss';
 
-<<<<<<< HEAD
 function BreadcrumbSearch(props) {
   return (
     <SearchBox
@@ -14,11 +13,6 @@
       {...props}
     />
   );
-=======
-function BreadcrumbSearch() {
-  return <SearchBox className="BreadcrumbSearch" />;
->>>>>>> 681ec947
-}
 
 class CollectionBreadcrumb extends PureComponent {
   render() {
