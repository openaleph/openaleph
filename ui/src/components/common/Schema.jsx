--- conflicted
+++ resolved
@@ -1,62 +1,53 @@
 import 'font-awesome/css/font-awesome.min.css';
 
-import React, { Component } from 'react';
-import { connect } from 'react-redux';
+import React, {Component} from 'react';
+import {connect} from 'react-redux';
 
 import './Schema.css';
 
 
 class SchemaIcon extends Component {
-  render() {
-<<<<<<< HEAD
-    const { schema, schemata, className } = this.props,
-          model = schemata[schema] || {},
-          icon = model.icon || 'fa-magic';
-      const iconClass = className ? className : '';
+    render() {
+        const {schema, schemata, className} = this.props,
+            model = schemata[schema] || {};
+        const iconClass = className ? className : '';
 
-    return (
-      <i className={ `fa fa-fw ${ icon } ${ iconClass }` }></i>
-=======
-    const { schema, schemata } = this.props,
-          model = schemata[schema] || {};
+        if (!model.icon) {
+            return null;
+        }
 
-    if (!model.icon) {
-      return null;
+        return (
+            <i className={`fa fa-fw ${ model.icon } ${ iconClass }`}/>
+        );
     }
-
-    return (
-      <i className={ `fa fa-fw ${ model.icon }` }></i>
->>>>>>> e96df913
-    );
-  }
 }
 
 class SchemaName extends Component {
-  render() {
-    const { schema, schemata, plural, className } = this.props,
-          model = schemata[schema] || {};
-    let classN = ''
-    let label = model.label || schema;
-    if (plural) {
-      label = model.plural || label;
+    render() {
+        const {schema, schemata, plural, className} = this.props,
+            model = schemata[schema] || {};
+        let classN = '';
+        let label = model.label || schema;
+        if (plural) {
+            label = model.plural || label;
+        }
+        if (className) classN = className;
+        return (
+            <span className={classN}>{label}</span>
+        );
     }
-    if(className) classN = className;
-    return (
-      <span className={classN}>{ label }</span>
-    );
-  }
 }
 
 const mapStateToProps = (state, ownProps) => {
-  return {
-    ...ownProps,
-    schemata: state.metadata.schemata
-  };
-}
+    return {
+        ...ownProps,
+        schemata: state.metadata.schemata
+    };
+};
 
 class Schema extends Component {
-  static Name = connect(mapStateToProps)(SchemaName);
-  static Icon = connect(mapStateToProps)(SchemaIcon);
+    static Name = connect(mapStateToProps)(SchemaName);
+    static Icon = connect(mapStateToProps)(SchemaIcon);
 }
 
 
