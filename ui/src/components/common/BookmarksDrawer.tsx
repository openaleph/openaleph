--- conflicted
+++ resolved
@@ -98,11 +98,7 @@
           <p>
             <FormattedMessage
               id="bookmarks.warning.text"
-<<<<<<< HEAD
-              defaultMessage="Your bookmarks don’t sync to other devices and we may remove this feature in the future. You can download your bookmarks at any time."
-=======
               defaultMessage="Bookmarks are only stored in your browser. If you delete your browsing data or switch devices, you may lose access to your bookmarks. You can download your bookmarks at any time."
->>>>>>> 78c7da9b
             />
           </p>
         </Callout>
