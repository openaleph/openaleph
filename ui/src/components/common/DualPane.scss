--- conflicted
+++ resolved
@@ -93,19 +93,17 @@
 .DualPane .ContentPane {
   .content-pane-outer {
     flex: 2;
-<<<<<<< HEAD
     padding: $aleph-grid-size*4;
     background: $aleph-toolbar-background;
     .content-pane-inner {
-=======
-    padding: $aleph-grid-size * 4;
-    .ContentPaneInner {
->>>>>>> d94610cc
-      background: white;
-      box-shadow: $pt-elevation-shadow-3;
-      max-width: 1024px;
-      margin-left: auto;
-      margin-right: auto;
+      padding: $aleph-grid-size * 4;
+      .ContentPaneInner {
+        background: white;
+        box-shadow: $pt-elevation-shadow-3;
+        max-width: 1024px;
+        margin-left: auto;
+        margin-right: auto;
+      }
     }
   }
 }