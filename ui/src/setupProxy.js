--- conflicted
+++ resolved
@@ -1,10 +1,6 @@
 const { createProxyMiddleware } = require('http-proxy-middleware');
 
-<<<<<<< HEAD
-const proxy = process.env.ALEPH_UI_API_URL || "http://api:5000"
-=======
 const ALEPH_UI_API_URL = process.env.ALEPH_UI_API_URL || 'http://api:5000';
->>>>>>> 5dff1942
 
 // Proxy all requests for '/api' services to the development API.
 // Base on the 'Configuring the Proxy Manually' section of
@@ -13,11 +9,7 @@
   app.use(
     '/api',
     createProxyMiddleware({
-<<<<<<< HEAD
-      target: proxy,
-=======
       target: ALEPH_UI_API_URL,
->>>>>>> 5dff1942
       changeOrigin: true,
     })
   );
