import _ from 'lodash';

import { loadState } from 'src/reducers/util';


function selectTimestamp(state) {
  return state.mutation;
}

function selectObject(state, objects, id) {
  if (!id || !_.has(objects, id)) {
    return loadState();
  }
  const obj = objects[id];
  if (!obj.isError && !obj.isPending) {
    const outdated = obj.loadedAt && obj.loadedAt < selectTimestamp(state);
    obj.shouldLoad = obj.shouldLoad || outdated;
  }
  return obj;
}

function selectResult(state, query, expand) {
  const result = {
    results: [],
    ...selectObject(state, state.results, query.toKey()),
  };
  result.results = result.results
    .map(id => expand(state, id))
    .filter((r) => r.id !== undefined);
  return result;
}

export function selectLocale(state) {
  // determine the active locale to be used by the user interface. this is
  // either saved in localStorage or extracted from metadata. The initial
  // request to metadata will be sent with unmodified Accept-Language headers
  // allowing the backend to perform language negotiation.
  const { config, session, metadata } = state;
  if (config && config.locale) {
    return config.locale;
  }
  if (session && session.role && session.role.locale) {
    return session.role.locale;
  }
  if (metadata && metadata.app) {
    return metadata.app.locale;
  }
  return undefined;
}

export function selectMetadata(state) {
  const metadata = selectObject(state, state, 'metadata');
  const locale = selectLocale(state);
  if (metadata.app && metadata.app.locale !== locale) {
    return loadState();
  }
  return metadata;
}

export function selectModel(state) {
  return selectMetadata(state).model;
}

export function selectSchema(state, schemaName) {
  return selectModel(state).getSchema(schemaName);
}

export function selectSession(state) {
  return selectObject(state, state, 'session');
}

export function selectCurrentRole(state) {
  const session = selectObject(state, state, 'session');
  return selectRole(state, session.id);
}

<<<<<<< HEAD
export function selectSessionIsTester(state) {
  const session = selectSession(state);
=======
export function selectTester(state) {
  const role = selectCurrentRole(state);
>>>>>>> 375c317e
  /* eslint-disable camelcase */
  return role.is_tester || false;
}

export function selectAlerts(state) {
  return selectObject(state, state, 'alerts');
}

export function selectStatistics(state) {
  return selectObject(state, state, 'statistics');
}

export function selectSystemStatus(state) {
  return selectObject(state, state, 'systemStatus');
}

export function selectRole(state, roleId) {
  return selectObject(state, state.roles, roleId);
}

export function selectDiagrams(state) {
  return state.diagrams;
}

export function selectCollection(state, collectionId) {
  return selectObject(state, state.collections, collectionId);
}

export function selectEntity(state, entityId) {
  const entity = selectObject(state, state.entities, entityId);
  const model = selectModel(state);
  const hasModel = entity.schema !== undefined && model !== undefined;
  const result = hasModel ? model.getEntity(entity) : {};
  result.isPending = !!entity.isPending;
  result.isError = !!entity.isError;
  result.shouldLoad = !!entity.shouldLoad;
  result.error = entity.error;
  result.links = entity.links;
  result.collection = entity.collection;
  result.highlight = entity.highlight;
  return result;
}

export function selectDiagram(state, diagramId) {
  return selectObject(state, state.diagrams, diagramId);
}

export function selectDocumentContent(state, documentId) {
  return selectObject(state, state.documentContent, documentId);
}

export function selectCollectionsResult(state, query) {
  return selectResult(state, query, selectCollection);
}

export function selectRolesResult(state, query) {
  return selectResult(state, query, selectRole);
}

export function selectEntitiesResult(state, query) {
  return selectResult(state, query, selectEntity);
}

export function selectNotificationsResult(state, query) {
  const model = selectModel(state);
  const result = selectResult(state, query, (stateInner, id) => stateInner.notifications[id]);
  result.results.forEach((notif) => {
    Object.entries(notif.event.params).forEach(([field, type]) => {
      if (type === 'entity' && notif.params[field]) {
        notif.params[field] = model.getEntity(notif.params[field]);
      }
    });
  });
  return result;
}

export function selectDiagramsResult(state, query) {
  return selectResult(state, query, selectDiagram);
}

export function selectEntityTags(state, entityId) {
  return selectObject(state, state.entityTags, entityId);
}

export function selectValueCount(state, prop, value) {
  if (!prop.matchable || !prop.type.grouped) {
    return null;
  }
  return state.values[`${prop.type.group}:${value}`] || null;
}

export function selectEntityReferences(state, entityId) {
  const model = selectModel(state);
  const references = selectObject(state, state.entityReferences, entityId);
  references.results = references.results || [];
  references.results = references.results.map((ref) => {
    const schema = model.getSchema(ref.schema);
    const property = schema.getProperty(ref.property.name);
    const reverse = property.getReverse();
    return {
      schema, property, reverse, count: ref.count,
    };
  });
  return references;
}

export function selectEntityReference(state, entityId, qname) {
  const references = selectEntityReferences(state, entityId);
  if (!references.total) {
    return undefined;
  }
  return references.results.find(ref => ref.property.qname === qname);
}

export function selectEntityView(state, entityId, mode, isPreview) {
  if (mode) {
    return mode;
  }
  const { schema } = selectEntity(state, entityId);
  if (schema && schema.isAny(['Email', 'HyperText', 'Image', 'Pages', 'Table'])) {
    return 'view';
  }
  if (schema && schema.isA('Folder')) {
    return 'browse';
  }
  if (schema && schema.isDocument()) {
    return 'view';
  }
  if (isPreview) {
    return 'info';
  }
  const references = selectEntityReferences(state, entityId);
  if (references.total) {
    return references.results[0].property.qname;
  }
  return undefined;
}

export function selectCollectionStatistics(state, collectionId) {
  return selectObject(state, state.collectionStatistics, collectionId);
}

export function selectCollectionStatus(state, collectionId) {
  return selectObject(state, state.collectionStatus, collectionId);
}

export function selectCollectionPermissions(state, collectionId) {
  return selectObject(state, state.collectionPermissions, collectionId);
}

export function selectCollectionMappings(state, collectionId) {
  return selectObject(state, state.collectionMappings, collectionId);
}

export function selectEntityMapping(state, entityId) {
  return selectObject(state, state.entityMappings, entityId);
}

export function selectCollectionXref(state, xrefId) {
  return selectObject(state, state.collectionXref, xrefId);
}

export function selectCollectionXrefResult(state, query) {
  const model = selectModel(state);
  const result = selectResult(state, query, (stateInner, id) => stateInner.collectionXref[id]);
  result.results.forEach((xref) => {
    xref.match = model.getEntity(xref.match);
    xref.entity = model.getEntity(xref.entity);
  });
  return result;
}

export function selectQueryLog(state) {
  return selectObject(state, state, 'queryLogs');
}

export function selectQueryLogsLimited(state, limit = 9) {
  const queryLogs = selectQueryLog(state);
  let results = [];
  if (queryLogs && !!queryLogs.results) {
    results = queryLogs.results.slice(0, limit);
  }
  return {
    ...queryLogs,
    results,
  };
}<|MERGE_RESOLUTION|>--- conflicted
+++ resolved
@@ -74,13 +74,8 @@
   return selectRole(state, session.id);
 }
 
-<<<<<<< HEAD
-export function selectSessionIsTester(state) {
-  const session = selectSession(state);
-=======
 export function selectTester(state) {
   const role = selectCurrentRole(state);
->>>>>>> 375c317e
   /* eslint-disable camelcase */
   return role.is_tester || false;
 }
