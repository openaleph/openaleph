import React, { Component } from 'react';
import { Button, Intent } from '@blueprintjs/core';
import { defineMessages, FormattedMessage, injectIntl } from 'react-intl';
import { compose } from 'redux';
import { connect } from 'react-redux';
import { Role, Country, Language } from 'src/components/common';
import FormDialog from 'src/dialogs/common/FormDialog';
import { showSuccessToast, showWarningToast } from 'src/app/toast';
import { updateCollection } from 'src/actions';
import { selectMetadata } from 'src/selectors';


const messages = defineMessages({
  placeholder_label: {
    id: 'collection.edit.info.placeholder_label',
    defaultMessage: 'A label',
  },
  placeholder_summary: {
    id: 'collection.edit.info.placeholder_summary',
    defaultMessage: 'A brief summary',
  },
  placeholder_publisher: {
    id: 'collection.edit.info.placeholder_publisher',
    defaultMessage: 'Organisation or person publishing this data',
  },
  placeholder_publisher_url: {
    id: 'collection.edit.info.placeholder_publisher_url',
    defaultMessage: 'Link to the publisher',
  },
  placeholder_info_url: {
    id: 'collection.edit.info.placeholder_info_url',
    defaultMessage: 'Link to further information',
  },
  placeholder_data_url: {
    id: 'collection.edit.info.placeholder_data_url',
    defaultMessage: 'Link to the raw data in a downloadable form',
  },
  placeholder_country: {
    id: 'collection.edit.info.placeholder_country',
    defaultMessage: 'Select countries',
  },
  placeholder_language: {
    id: 'collection.edit.info.placeholder_language',
    defaultMessage: 'Select languages',
  },
  title: {
    id: 'collection.edit.title',
    defaultMessage: 'Dataset settings',
  },
  delete_button: {
    id: 'collection.edit.info.delete',
    defaultMessage: 'Delete',
  },
  analyze_button: {
    id: 'collection.edit.info.analyze',
    defaultMessage: 'Re-process',
  },
  cancel_button: {
    id: 'collection.edit.info.cancel',
    defaultMessage: 'Cancel',
  },
  save_button: {
    id: 'collection.edit.info.save',
    defaultMessage: 'Save changes',
  },
  save_success: {
    id: 'collection.edit.save_success',
    defaultMessage: 'Your changes are saved.',
  },
});

// FIXME: Enable [jsx-a11y/label-has-associated-control] and [jsx-a11y/label-has-for] for this file
/* eslint-disable jsx-a11y/label-has-for, jsx-a11y/label-has-associated-control */
export class CollectionEditDialog extends Component {
  constructor(props) {
    super(props);
    this.state = {
      collection: props.collection,
      blocking: false,
    };

    this.onSave = this.onSave.bind(this);
    this.onSelectCountries = this.onSelectCountries.bind(this);
    this.onSelectLanguages = this.onSelectLanguages.bind(this);
    this.onSelectCreator = this.onSelectCreator.bind(this);
    this.onFieldChange = this.onFieldChange.bind(this);
  }

  static getDerivedStateFromProps(nextProps) {
    return { collection: nextProps.collection };
  }

  onFieldChange({ target }) {
    const { collection } = this.props;
    collection[target.id] = target.value;
    this.setState({ collection });
  }

  onSelectCountries(countries) {
    const { collection } = this.props;
    collection.countries = countries;
    this.setState({ collection });
  }

  onSelectLanguages(languages) {
    const { collection } = this.props;
    collection.languages = languages;
    this.setState({ collection });
  }

  onSelectCreator(creator) {
    const { collection } = this.props;
    collection.creator = creator;
    this.setState({ collection });
  }

  async onSave() {
    const { intl } = this.props;
    const { collection, blocking } = this.state;
    if (blocking) return;
    this.setState({ blocking: true });

    try {
      await this.props.updateCollection(collection);
      showSuccessToast(intl.formatMessage(messages.save_success));
      this.props.toggleDialog();
      this.setState({ blocking: false });
    } catch (e) {
      showWarningToast(e.message);
      this.setState({ blocking: false });
    }
  }

  render() {
    const { intl, categories } = this.props;
    const { collection, blocking } = this.state;
    return (
      <FormDialog
        processing={blocking}
        icon="cog"
        isOpen={this.props.isOpen}
        onClose={this.props.toggleDialog}
        title={intl.formatMessage(messages.title)}
        enforceFocus={false}
      >
        <div className="bp3-dialog-body">
          <div className="bp3-form-group">
            <label className="bp3-label">
              <FormattedMessage id="collection.edit.info.label" defaultMessage="Label" />
            </label>
            <div className="bp3-form-content">
              <input
                id="label"
                type="text"
                className="bp3-input bp3-fill"
                placeholder={intl.formatMessage(messages.placeholder_label)}
                onChange={this.onFieldChange}
                value={collection.label || ''}
              />
            </div>
          </div>
          { !collection.casefile && (
            <div className="bp3-form-group">
              <label className="bp3-label">
                <FormattedMessage id="collection.edit.info.category" defaultMessage="Category" />
              </label>
              <div className="bp3-select bp3-fill">
                <select id="category" onChange={this.onFieldChange} value={collection.category}>
                  {!collection.category && <option key="--" value="" selected>--</option>}
                  { Object.keys(categories).map(key => (
                    <option key={key} value={key}>
                      {categories[key]}
                    </option>
                  ))}
                </select>
              </div>
            </div>
          )}
          <div className="bp3-form-group">
            <label className="bp3-label">
              <FormattedMessage id="collection.edit.info.summary" defaultMessage="Summary" />
            </label>
            <div className="bp3-form-content">
              <textarea
                id="summary"
                className="bp3-input bp3-fill"
                placeholder={intl.formatMessage(messages.placeholder_summary)}
                dir="auto"
                rows={5}
                onChange={this.onFieldChange}
                value={collection.summary || ''}
              />
            </div>
          </div>
          { !collection.casefile && (
            <>
              <div className="bp3-form-group">
                <label className="bp3-label">
                  <FormattedMessage id="collection.edit.info.publisher" defaultMessage="Publisher" />
                </label>
                <div className="bp3-fill">
                  <input
                    id="publisher"
                    type="text"
                    className="bp3-input bp3-fill"
                    placeholder={intl.formatMessage(messages.placeholder_publisher)}
                    onChange={this.onFieldChange}
                    value={collection.publisher || ''}
                  />
                </div>
              </div>
              <div className="bp3-form-group">
                <label className="bp3-label">
                  <FormattedMessage id="collection.edit.info.publisher_url" defaultMessage="Publisher URL" />
                </label>
                <div className="bp3-fill">
                  <input
                    id="publisher_url"
                    type="text"
                    className="bp3-input bp3-fill"
                    placeholder={intl.formatMessage(messages.placeholder_publisher_url)}
                    onChange={this.onFieldChange}
                    value={collection.publisher_url || ''}
                  />
                </div>
              </div>
              <div className="bp3-form-group">
                <label className="bp3-label">
                  <FormattedMessage id="collection.edit.info.info_url" defaultMessage="Information URL" />
                </label>
                <div className="bp3-fill">
                  <input
                    id="info_url"
                    type="text"
                    className="bp3-input bp3-fill"
                    placeholder={intl.formatMessage(messages.placeholder_info_url)}
                    onChange={this.onFieldChange}
                    value={collection.info_url || ''}
                  />
                </div>
              </div>
              <div className="bp3-form-group">
                <label className="bp3-label">
                  <FormattedMessage id="collection.edit.info.data_url" defaultMessage="Data source URL" />
                </label>
                <div className="bp3-fill">
                  <input
                    id="data_url"
                    type="text"
                    className="bp3-input bp3-fill"
                    placeholder={intl.formatMessage(messages.placeholder_data_url)}
                    onChange={this.onFieldChange}
                    value={collection.data_url || ''}
                  />
                </div>
              </div>
            </>
          )}
          <div className="bp3-form-group">
            <label className="bp3-label">
              <FormattedMessage id="collection.edit.info.contact" defaultMessage="Contact" />
            </label>
            <div className="bp3-form-content">
              <Role.Select
                role={collection.creator}
                onSelect={this.onSelectCreator}
              />
            </div>
          </div>
          <div className="bp3-form-group">
            <label className="bp3-label">
              <FormattedMessage id="collection.edit.info.countries" defaultMessage="Countries" />
            </label>
            <Country.MultiSelect
              onSubmit={this.onSelectCountries}
              values={collection.countries || []}
              inputProps={{
                inputRef: null,
                placeholder: intl.formatMessage(messages.placeholder_country),
              }}
            />
          </div>
          <div className="bp3-form-group">
            <label className="bp3-label">
              <FormattedMessage id="collection.edit.info.languages" defaultMessage="Languages" />
            </label>
            <Language.MultiSelect
              onSubmit={this.onSelectLanguages}
              values={collection.languages || []}
              inputProps={{
                inputRef: null,
                placeholder: intl.formatMessage(messages.placeholder_language),
              }}
            />
            <div className="bp3-form-helper-text">
              <FormattedMessage
                id="case.languages.helper"
                defaultMessage="Used for optical text recognition in non-Latin alphabets."
              />
            </div>
          </div>
          { !collection.casefile && (
            <div className="bp3-form-group">
              <label className="bp3-label">
                <FormattedMessage id="collection.edit.info.foreign_id" defaultMessage="Foreign ID" />
              </label>
              <div className="bp3-form-content">
                <input
                  className="bp3-input bp3-fill"
                  type="text"
                  dir="auto"
                  disabled
                  value={collection.foreign_id || ''}
                />
              </div>
            </div>
          )}

        </div>
        <div className="bp3-dialog-footer">
          <div className="bp3-dialog-footer-actions">
            <Button
              intent={Intent.PRIMARY}
              onClick={this.onSave}
              disabled={blocking}
              text={intl.formatMessage(messages.save_button)}
            />
          </div>
        </div>
<<<<<<< HEAD
        <CollectionDeleteDialog
          isOpen={this.state.deleteIsOpen}
          collection={collection}
          toggleDialog={this.toggleDeleteCollection}
        />
        <CollectionAnalyzeAlert
          collection={collection}
          isOpen={this.state.analyzeIsOpen}
          toggleAlert={this.toggleAnalyzeCollection}
        />
      </FormDialog>
=======
      </Dialog>
>>>>>>> 75cb1f25
    );
  }
}

const mapStateToProps = state => ({
  categories: selectMetadata(state).categories,
});

const mapDispatchToProps = { updateCollection };

export default compose(
  connect(mapStateToProps, mapDispatchToProps),
  injectIntl,
)(CollectionEditDialog);<|MERGE_RESOLUTION|>--- conflicted
+++ resolved
@@ -327,21 +327,7 @@
             />
           </div>
         </div>
-<<<<<<< HEAD
-        <CollectionDeleteDialog
-          isOpen={this.state.deleteIsOpen}
-          collection={collection}
-          toggleDialog={this.toggleDeleteCollection}
-        />
-        <CollectionAnalyzeAlert
-          collection={collection}
-          isOpen={this.state.analyzeIsOpen}
-          toggleAlert={this.toggleAnalyzeCollection}
-        />
-      </FormDialog>
-=======
       </Dialog>
->>>>>>> 75cb1f25
     );
   }
 }
