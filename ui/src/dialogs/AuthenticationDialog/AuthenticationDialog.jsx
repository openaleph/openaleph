import React, {Component} from 'react';
import {defineMessages, FormattedMessage, injectIntl} from 'react-intl';
import {connect} from 'react-redux';
import {Callout, Intent, Dialog, MenuDivider, Button} from '@blueprintjs/core';

import { endpoint } from 'src/app/api';
import { xhrErrorToast } from 'src/components/auth/xhrToast';
import {PasswordAuthLogin} from 'src/components/auth/PasswordAuth';
import {PasswordAuthSignup} from 'src/components/auth/PasswordAuth';
import { loginWithPassword, loginWithToken } from "src/actions/sessionActions";

import './AuthenticationDialog.css';

const messages = defineMessages({
  title: {
    id: 'signup.title',
    defaultMessage: 'Sign in',
  },
  registration_title: {
    id: 'signup.register',
    defaultMessage: 'Register',
  },
  not_available_title: {
    id: 'login.not_available_title',
    defaultMessage: 'Login is disabled',
  }
});

class AuthenticationDialog extends Component {
  constructor() {
    super();

    this.state = {
      submitted: false,
      firstSection: '',
      secondSection: 'hide'
    };

    this.onLogin = this.onLogin.bind(this);
    this.onSignup = this.onSignup.bind(this);
    this.onRegisterClick = this.onRegisterClick.bind(this);
    this.onSignInClick = this.onSignInClick.bind(this);
    this.onOAuthLogin = this.onOAuthLogin.bind(this);
  }

  onOAuthLogin() {
    const { nextPath } = this.props;
    const { auth } = this.props.metadata;
    if (auth.oauth_uri) {
      const location = window.location;
      const nextPathEnc = encodeURIComponent(nextPath || '/');
      const targetUrl = `${location.protocol}//${location.host}/oauth?path=${nextPathEnc}`;
      console.log('target', targetUrl, nextPath);
      const loginUrlQueryString = `?next=${encodeURIComponent(targetUrl)}`;
      window.location.replace(`/api/2/sessions/oauth${loginUrlQueryString}`);
    }
  }

  onSignup(data) {
    endpoint.post('/roles/code', data).then(() => {
      this.setState({submitted: true})
    }).catch(e => {
      console.log(e);
      xhrErrorToast(e.response, this.props.intl);
    });
  }

<<<<<<< HEAD
  async onLogin(data) {
    const { nextPath } = this.props;
    await this.props.loginWithPassword(data.email, data.password);
    window.location.replace(nextPath || '/');
=======
  onLogin(data) {
    const { nextPath } = this.props;
    this.props.loginWithPassword(data.email, data.password);
    window.location.replace(nextPath);
>>>>>>> 3f5081b1
  }

  onRegisterClick() {
    this.setState({firstSection: 'hide', secondSection: ''})
  }

  onSignInClick() {
    this.setState({firstSection: '', secondSection: 'hide'})
  }

  render() {
    const { metadata, intl } = this.props;
    const { auth } = metadata;
    const {submitted, firstSection, secondSection} = this.state;
    const passwordLogin = auth.password_login_uri;

    if (!this.props.isOpen) {
      return null;
    }

    if (!auth.password_login_uri) {
      this.onOAuthLogin();
      return null;
    }

    return (
      <Dialog icon="authentication" className="AuthenticationScreen"
              isOpen={this.props.isOpen}
              onClose={this.props.toggleDialog}
              title={firstSection === '' ? intl.formatMessage(messages.title) : intl.formatMessage(messages.registration_title)}>
        <div className="inner">
          <section className={firstSection}>
            {passwordLogin && <PasswordAuthLogin buttonClassName='signin-button' onSubmit={this.onLogin}/>}
            {passwordLogin && <div className='link-box'>
              <a key='oauth' onClick={this.onRegisterClick}>
                <FormattedMessage id="signup.register.question" defaultMessage="Don't have account? Register!"/>
              </a>
            </div>}
          </section>
          <section className={secondSection}>
            {submitted ?
              <Callout intent={Intent.SUCCESS} icon="tick">
                <h5><FormattedMessage id="signup.inbox.title" defaultMessage="Check your inbox"/></h5>
                <FormattedMessage id="signup.inbox.desc"
                                  defaultMessage="We've sent you an email, please follow the link to complete your registration"/>
              </Callout> :
              <span>
                <PasswordAuthSignup buttonClassName='signin-button' onSubmit={this.onSignup}/>
                <div className='link-box'>
                  <a key='oauth' onClick={this.onSignInClick}>
                    <FormattedMessage id="signup.login" defaultMessage="Already have account? Sign in!"/>
                  </a>
                </div>
              </span>}
          </section>
          {auth.oauth_uri && (
            <React.Fragment>
              <MenuDivider className='menu-divider'/>
              <Button icon="log-in" className="pt-large pt-fill" onClick={this.onOAuthLogin}>
                <FormattedMessage id="login.oauth" defaultMessage="Sign in via OAuth"/>
              </Button>
            </React.Fragment>
          )}
        </div>
      </Dialog>
    );
  }
}

const mapStateToProps = ({metadata}) => ({metadata});

AuthenticationDialog = connect(mapStateToProps, {loginWithToken, loginWithPassword})(injectIntl(AuthenticationDialog));
export default AuthenticationDialog;<|MERGE_RESOLUTION|>--- conflicted
+++ resolved
@@ -65,17 +65,10 @@
     });
   }
 
-<<<<<<< HEAD
   async onLogin(data) {
     const { nextPath } = this.props;
     await this.props.loginWithPassword(data.email, data.password);
     window.location.replace(nextPath || '/');
-=======
-  onLogin(data) {
-    const { nextPath } = this.props;
-    this.props.loginWithPassword(data.email, data.password);
-    window.location.replace(nextPath);
->>>>>>> 3f5081b1
   }
 
   onRegisterClick() {
