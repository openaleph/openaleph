import React, {Component} from 'react';
import {connect} from 'react-redux';
import {defineMessages, injectIntl, FormattedMessage, FormattedNumber} from 'react-intl';
import {debounce} from 'lodash';
import Waypoint from 'react-waypoint';

import Query from 'src/app/Query';
import {queryCollections} from 'src/actions';
import {selectCollectionsResult} from 'src/selectors';
import { Screen, Breadcrumbs, DualPane, SectionLoading, SignInCallout, ErrorSection } from 'src/components/common';
import SearchFacets from 'src/components/Facet/SearchFacets';
import QueryTags from 'src/components/QueryTags/QueryTags';
import { CollectionListItem } from 'src/components/Collection';

import './CollectionsIndexScreen.css';

const messages = defineMessages({
  filter: {
    id: 'collectionbrowser.filter',
    defaultMessage: 'Filter sources',
  },
  facet_category: {
    id: 'search.facets.facet.category',
    defaultMessage: 'Categories',
  },
  facet_countries: {
    id: 'search.facets.facet.countries',
    defaultMessage: 'Countries',
  },
});


class CollectionsIndexScreen extends Component {
  constructor(props) {
    super(props);
    const { intl } = props;

    this.state = {
      queryPrefix: props.query.getString('prefix'),
      facets: [
        {
          field: 'category',
          label: intl.formatMessage(messages.facet_category),
          icon: 'list',
          defaultSize: 20
        },
        {
          field: 'countries',
          label: intl.formatMessage(messages.facet_countries),
          icon: 'globe',
          defaultSize: 300
        },
      ]
    };

    this.updateQuery = debounce(this.updateQuery.bind(this), 200);
    this.onChangeQueryPrefix = this.onChangeQueryPrefix.bind(this);
    this.bottomReachedHandler = this.bottomReachedHandler.bind(this);
  }

  componentDidMount() {
    this.fetchIfNeeded();
  }

  componentDidUpdate(prevProps) {
    if (!this.props.query.sameAs(prevProps.query)) {
      this.fetchIfNeeded();
    }
  }

  fetchIfNeeded() {
    let { query, result } = this.props;
    if (result.total === undefined && !result.isLoading) {
      this.props.queryCollections({ query });
    }
  }

  onChangeQueryPrefix({target}) {
    this.setState({queryPrefix: target.value});
    const query = this.props.query.set('prefix', target.value);
    this.updateQuery(query);
  }

  updateQuery(newQuery) {
    const {history, location} = this.props;
    history.push({
      pathname: location.pathname,
      search: newQuery.toLocation()
    });
  }

  bottomReachedHandler() {
    const {query, result} = this.props;
    if (!result.isLoading && result.next) {
      this.props.queryCollections({query, result, next: result.next});
    }
  }

  render() {
    const { result, query, intl } = this.props;
    const { queryPrefix } = this.state;

    const breadcrumbs = (<Breadcrumbs>
      <li>
        <a className="pt-breadcrumb">
          <FormattedMessage id="collection.browser.breadcrumb"
                            defaultMessage="Sources overview"/>
        </a>
      </li>
    </Breadcrumbs>);

    return (
      <Screen className="CollectionsIndexScreen" breadcrumbs={breadcrumbs}>
        <DualPane>
          <DualPane.InfoPane>
            <div className="pt-input-group pt-fill">
              <i className="pt-icon pt-icon-search"/>
              <input className="pt-input" type="search"
                     placeholder={intl.formatMessage(messages.filter)}
                     onChange={this.onChangeQueryPrefix} value={queryPrefix}/>
            </div>
            <p className="note">
              <FormattedMessage id="collection.browser.total"
                                defaultMessage="Browsing {total} sources."
                                values={{
                                  total: <FormattedNumber value={result.total || 0}/>
                                }}/>
            </p>
            <SearchFacets facets={this.state.facets}
                          query={query}
                          result={result}
                          updateQuery={this.updateQuery}/>
          </DualPane.InfoPane>
          <DualPane.ContentPane>
            <SignInCallout />
            <QueryTags query={query} updateQuery={this.updateQuery}/>
            <ul className="results">
              {result.results !== undefined && result.results.map(res =>
                <CollectionListItem key={res.id} collection={res}/>
              )}
            </ul>
            {!result.isLoading && result.next && (
              <Waypoint
                onEnter={this.bottomReachedHandler}
                scrollableAncestor={window}
              />
            )}
            {result.isError && (
              <ErrorSection error={result.error} />
            )}
            {result.isLoading && (
              <SectionLoading />
            )}
          </DualPane.ContentPane>
        </DualPane>
      </Screen>
    );
  }
}


const mapStateToProps = (state, ownProps) => {
<<<<<<< HEAD
  const context = {
    facet: ['category', 'countries']};
  const query = Query.fromLocation('collections', ownProps.location, context, 'collections')
=======
  const { location } = ownProps;
  const context = { facet: ['category', 'countries'] };
  const query = Query.fromLocation('collections', location, context, 'collections')
>>>>>>> bf0cae27
    .sortBy('count', true)
    .limit(30);
  return {
    query: query,
    result: selectCollectionsResult(state, query)
  };
};

CollectionsIndexScreen = injectIntl(CollectionsIndexScreen);
CollectionsIndexScreen = connect(mapStateToProps, {queryCollections})(CollectionsIndexScreen);
export default CollectionsIndexScreen;<|MERGE_RESOLUTION|>--- conflicted
+++ resolved
@@ -160,15 +160,9 @@
 
 
 const mapStateToProps = (state, ownProps) => {
-<<<<<<< HEAD
-  const context = {
-    facet: ['category', 'countries']};
-  const query = Query.fromLocation('collections', ownProps.location, context, 'collections')
-=======
   const { location } = ownProps;
   const context = { facet: ['category', 'countries'] };
   const query = Query.fromLocation('collections', location, context, 'collections')
->>>>>>> bf0cae27
     .sortBy('count', true)
     .limit(30);
   return {
