import React from 'react';
import queryString from 'query-string';
import { Redirect } from 'react-router-dom';
import { loginWithToken } from 'src/actions/sessionActions';
import { compose } from 'redux';
import { connect } from 'react-redux';
import { withRouter } from 'react-router';


class OAuthScreen extends React.Component {
  componentDidMount() {
    const { location } = this.props;
    const parsedHash = queryString.parse(location.hash);
    if (parsedHash.token) {
      this.props.loginWithToken(parsedHash.token);
      return null;
    }
    return undefined;
  }

  render() {
    const { location } = this.props;
    const query = queryString.parse(location.search);
    const nextPath = query.next || '/';
<<<<<<< HEAD
    window.location.replace(nextPath);
    return null;
=======
    return <Redirect to={nextPath} />;
>>>>>>> 7b470bdc
  }
}

const mapStateToProps = ({ session }) => ({ session });

const mapDispatchToProps = { loginWithToken };

export default compose(
  withRouter,
  connect(mapStateToProps, mapDispatchToProps),
)(OAuthScreen);<|MERGE_RESOLUTION|>--- conflicted
+++ resolved
@@ -22,12 +22,7 @@
     const { location } = this.props;
     const query = queryString.parse(location.search);
     const nextPath = query.next || '/';
-<<<<<<< HEAD
-    window.location.replace(nextPath);
-    return null;
-=======
     return <Redirect to={nextPath} />;
->>>>>>> 7b470bdc
   }
 }
 
