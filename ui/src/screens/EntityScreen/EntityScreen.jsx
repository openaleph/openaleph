import React, {Component} from 'react';
<<<<<<< HEAD
import {injectIntl} from 'react-intl';
import { Redirect } from 'react-router';

import { Screen, ScreenLoading, Breadcrumbs, DualPane, Entity } from 'src/components/common';
import { EntityContent, EntityInfo } from 'src/components/Entity/';
import ErrorScreen from "../../components/ErrorMessages/ErrorScreen";
import getPath from 'src/util/getPath';

=======
import { connect } from 'react-redux';
import { injectIntl } from 'react-intl';

import { fetchEntity } from 'src/actions';
import { selectEntity } from 'src/selectors';
import { Screen, ScreenLoading, Breadcrumbs, DualPane, Entity, ErrorScreen } from 'src/components/common';
import { EntityReferences, EntityInfo } from 'src/components/Entity/';

>>>>>>> 661619ad

class EntityScreen extends Component {
  componentDidMount() {
    const { entityId } = this.props;
    this.props.fetchEntity({ id: entityId });
  }

  componentDidUpdate(prevProps) {
    const { entityId, entity } = this.props;
    if (entity.id === undefined && !entity.isLoading) {
      this.props.fetchEntity({ id: entityId });
    }
  }

<<<<<<< HEAD
      if (entity.error) {
        return (
          <ErrorScreen.NoTranslation title={entity.error}/>
        )
      }

      // If the entity is a document, forward to the document page.
      if (entity && entity.schemata && entity.schemata.indexOf('Document') !== -1) {
        return <Redirect to={getPath(entity.links.ui)} />
=======
  render() {
      const { entity } = this.props;
      if (entity.isError) {
        return <ErrorScreen error={entity.error}/>;
      }
  
      if (entity.id === undefined) {
        return <ScreenLoading />;
>>>>>>> 661619ad
      }

      const breadcrumbs = (
        <Breadcrumbs collection={entity.collection}>
          <li>
            <Entity.Link entity={entity} className="pt-breadcrumb" icon truncate={30}/>
          </li>
        </Breadcrumbs>
      );

      return (
        <Screen breadcrumbs={breadcrumbs} title={entity.name}>
          <DualPane>
            <DualPane.ContentPane>
              <EntityReferences entity={entity} />
            </DualPane.ContentPane>
            <EntityInfo entity={entity} />
          </DualPane>
        </Screen>
      );
  }
}

const mapStateToProps = (state, ownProps) => {
  const { entityId } = ownProps.match.params;
  return { entityId, entity: selectEntity(state, entityId) };
};

EntityScreen = connect(mapStateToProps, { fetchEntity }, null, { pure: false })(EntityScreen);
EntityScreen = injectIntl(EntityScreen);
export default EntityScreen;<|MERGE_RESOLUTION|>--- conflicted
+++ resolved
@@ -1,14 +1,4 @@
 import React, {Component} from 'react';
-<<<<<<< HEAD
-import {injectIntl} from 'react-intl';
-import { Redirect } from 'react-router';
-
-import { Screen, ScreenLoading, Breadcrumbs, DualPane, Entity } from 'src/components/common';
-import { EntityContent, EntityInfo } from 'src/components/Entity/';
-import ErrorScreen from "../../components/ErrorMessages/ErrorScreen";
-import getPath from 'src/util/getPath';
-
-=======
 import { connect } from 'react-redux';
 import { injectIntl } from 'react-intl';
 
@@ -17,7 +7,6 @@
 import { Screen, ScreenLoading, Breadcrumbs, DualPane, Entity, ErrorScreen } from 'src/components/common';
 import { EntityReferences, EntityInfo } from 'src/components/Entity/';
 
->>>>>>> 661619ad
 
 class EntityScreen extends Component {
   componentDidMount() {
@@ -32,17 +21,6 @@
     }
   }
 
-<<<<<<< HEAD
-      if (entity.error) {
-        return (
-          <ErrorScreen.NoTranslation title={entity.error}/>
-        )
-      }
-
-      // If the entity is a document, forward to the document page.
-      if (entity && entity.schemata && entity.schemata.indexOf('Document') !== -1) {
-        return <Redirect to={getPath(entity.links.ui)} />
-=======
   render() {
       const { entity } = this.props;
       if (entity.isError) {
@@ -51,7 +29,7 @@
   
       if (entity.id === undefined) {
         return <ScreenLoading />;
->>>>>>> 661619ad
+
       }
 
       const breadcrumbs = (
@@ -82,4 +60,9 @@
 
 EntityScreen = connect(mapStateToProps, { fetchEntity }, null, { pure: false })(EntityScreen);
 EntityScreen = injectIntl(EntityScreen);
-export default EntityScreen;+export default EntityScreen;
+
+
+
+
+
