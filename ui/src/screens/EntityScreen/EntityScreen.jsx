--- conflicted
+++ resolved
@@ -170,15 +170,14 @@
                     <ProfileCallout entity={entity} />
                   </div>
                 )}
-<<<<<<< HEAD
+                {ftmAssetsApi && (
+                  <div className="ItemOverview__image">
+                    <EntityImage api={ftmAssetsApi} entity={entity} />
+                  </div>
+                )}
                 {addressEntity && (
                   <div className="ItemOverview__geomap">
                     <EntityMap entity={addressEntity} marker />
-=======
-                {ftmAssetsApi && (
-                  <div className="ItemOverview__image">
-                    <EntityImage api={ftmAssetsApi} entity={entity} />
->>>>>>> 5dff1942
                   </div>
                 )}
                 <div className="ItemOverview__content">
