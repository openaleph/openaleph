import React, { Component } from 'react';
import queryString from 'query-string';
import { compose } from 'redux';
import { connect } from 'react-redux';
import { Redirect, withRouter } from 'react-router';

import CollectionHeading from 'components/Collection/CollectionHeading';
import CollectionViews from 'components/Collection/CollectionViews';
import CollectionWrapper from 'components/Collection/CollectionWrapper';
import ErrorScreen from 'components/Screen/ErrorScreen';
import collectionViewIds from 'components/Collection/collectionViewIds';
<<<<<<< HEAD
import { SinglePane } from 'components/common';
import { selectCollection } from 'selectors';
=======
import { Breadcrumbs, SearchBox, SinglePane } from 'components/common';
import { queryCollectionEntities } from 'queries';
import { selectCollection } from 'selectors';

const messages = defineMessages({
  placeholder: {
    id: 'collection.search.placeholder',
    defaultMessage: 'Search this dataset',
  },
  placeholder_casefile: {
    id: 'collection.search.placeholder',
    defaultMessage: 'Search this personal dataset',
  },
});
>>>>>>> 0dc710ec

export class CollectionScreen extends Component {
  render() {
    const { collection, activeMode } = this.props;

    if (collection.isError) {
      return <ErrorScreen error={collection.error} />;
    }

    if (!collection.isPending) {
      const isCasefile = collection.casefile;
      if (isCasefile) {
        return <Redirect to={`/investigations/${collection.id}`} />;
      }
    }

    return (
      <CollectionWrapper collection={collection}>
        <SinglePane>
          <CollectionHeading collection={collection} />
          <CollectionViews
            collection={collection}
            activeMode={activeMode}
            isPreview={false}
          />
        </SinglePane>
      </CollectionWrapper>
    );
  }
}

const mapStateToProps = (state, ownProps) => {
  const { collectionId } = ownProps.match.params;
  const { location } = ownProps;
  const hashQuery = queryString.parse(location.hash);
  const activeMode = hashQuery.mode || collectionViewIds.OVERVIEW;

  return {
    collection: selectCollection(state, collectionId),
<<<<<<< HEAD
=======
    query,
>>>>>>> 0dc710ec
    activeMode,
  };
};


export default compose(
  withRouter,
  connect(mapStateToProps),
)(CollectionScreen);<|MERGE_RESOLUTION|>--- conflicted
+++ resolved
@@ -9,10 +9,6 @@
 import CollectionWrapper from 'components/Collection/CollectionWrapper';
 import ErrorScreen from 'components/Screen/ErrorScreen';
 import collectionViewIds from 'components/Collection/collectionViewIds';
-<<<<<<< HEAD
-import { SinglePane } from 'components/common';
-import { selectCollection } from 'selectors';
-=======
 import { Breadcrumbs, SearchBox, SinglePane } from 'components/common';
 import { queryCollectionEntities } from 'queries';
 import { selectCollection } from 'selectors';
@@ -27,7 +23,6 @@
     defaultMessage: 'Search this personal dataset',
   },
 });
->>>>>>> 0dc710ec
 
 export class CollectionScreen extends Component {
   render() {
@@ -67,10 +62,6 @@
 
   return {
     collection: selectCollection(state, collectionId),
-<<<<<<< HEAD
-=======
-    query,
->>>>>>> 0dc710ec
     activeMode,
   };
 };
