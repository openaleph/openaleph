import React, { Component } from 'react';
import { defineMessages, injectIntl } from 'react-intl';
import queryString from 'query-string';
import { compose } from 'redux';
import { connect } from 'react-redux';
import { withRouter } from 'react-router';
import Screen from 'src/components/Screen/Screen';
import CollectionContextLoader from 'src/components/Collection/CollectionContextLoader';
import CollectionHeading from 'src/components/Collection/CollectionHeading';
import CollectionInfoMode from 'src/components/Collection/CollectionInfoMode';
import CollectionViews from 'src/components/Collection/CollectionViews';
import LoadingScreen from 'src/components/Screen/LoadingScreen';
import ErrorScreen from 'src/components/Screen/ErrorScreen';
<<<<<<< HEAD
import { DualPane, Breadcrumbs } from 'src/components/common';
=======
import { Collection, DualPane, Breadcrumbs } from 'src/components/common';
>>>>>>> 5ed32969
import { selectCollection, selectCollectionView } from 'src/selectors';


const messages = defineMessages({
  placeholder: {
    id: 'collections.index.filter',
    defaultMessage: 'Search in {label}',
  },
  xref_title: {
    id: 'collections.xref.title',
    defaultMessage: 'Cross-reference',
  },
});


export class CollectionScreen extends Component {
<<<<<<< HEAD
=======
  onSearch(queryText) {
    const { history, collection } = this.props;
    const query = {
      q: queryText,
      'filter:collection_id': collection.id,
    };
    history.push({
      pathname: '/search',
      search: queryString.stringify(query),
    });
  }

>>>>>>> 5ed32969
  render() {
    const {
      intl, collection, collectionId, activeMode,
    } = this.props;
    const { extraBreadcrumbs } = this.props;

    if (collection.isError) {
      return <ErrorScreen error={collection.error} />;
    }

    if (collection.shouldLoad || collection.isLoading) {
      return (
        <CollectionContextLoader collectionId={collectionId}>
          <LoadingScreen />
        </CollectionContextLoader>
      );
    }

<<<<<<< HEAD
=======
    const searchScope = {
      listItem: <Collection.Label collection={collection} icon truncate={30} />,
      label: collection.label,
      onSearch: this.onSearch.bind(this),
    };

>>>>>>> 5ed32969
    const breadcrumbs = (
      <Breadcrumbs>
        <Breadcrumbs.Collection key="collection" collection={collection} />
        {activeMode === 'xref' && (
          <Breadcrumbs.Text text={intl.formatMessage(messages.xref_title)} />
        )}
        {extraBreadcrumbs}
      </Breadcrumbs>
    );

    return (
      <CollectionContextLoader collectionId={collectionId}>
        <Screen
          title={collection.label}
          description={collection.summary}
          searchScopes={[searchScope]}
        >
          {breadcrumbs}
          <DualPane itemScope itemType="https://schema.org/Dataset">
            <DualPane.InfoPane className="with-heading">
              <CollectionHeading collection={collection} />
              <div className="pane-content">
                <CollectionInfoMode collection={collection} />
              </div>
            </DualPane.InfoPane>
            <DualPane.ContentPane>
              <CollectionViews
                collection={collection}
                activeMode={activeMode}
                isPreview={false}
              />
            </DualPane.ContentPane>
          </DualPane>
        </Screen>
      </CollectionContextLoader>
    );
  }
}


const mapStateToProps = (state, ownProps) => {
  const { collectionId } = ownProps.match.params;
  const { location } = ownProps;
  const hashQuery = queryString.parse(location.hash);
  return {
    collectionId,
    collection: selectCollection(state, collectionId),
    activeMode: selectCollectionView(state, collectionId, hashQuery.mode),
  };
};


export default compose(
  withRouter,
  connect(mapStateToProps),
  injectIntl,
)(CollectionScreen);<|MERGE_RESOLUTION|>--- conflicted
+++ resolved
@@ -11,11 +11,7 @@
 import CollectionViews from 'src/components/Collection/CollectionViews';
 import LoadingScreen from 'src/components/Screen/LoadingScreen';
 import ErrorScreen from 'src/components/Screen/ErrorScreen';
-<<<<<<< HEAD
-import { DualPane, Breadcrumbs } from 'src/components/common';
-=======
 import { Collection, DualPane, Breadcrumbs } from 'src/components/common';
->>>>>>> 5ed32969
 import { selectCollection, selectCollectionView } from 'src/selectors';
 
 
@@ -32,8 +28,6 @@
 
 
 export class CollectionScreen extends Component {
-<<<<<<< HEAD
-=======
   onSearch(queryText) {
     const { history, collection } = this.props;
     const query = {
@@ -46,7 +40,6 @@
     });
   }
 
->>>>>>> 5ed32969
   render() {
     const {
       intl, collection, collectionId, activeMode,
@@ -65,15 +58,12 @@
       );
     }
 
-<<<<<<< HEAD
-=======
     const searchScope = {
       listItem: <Collection.Label collection={collection} icon truncate={30} />,
       label: collection.label,
       onSearch: this.onSearch.bind(this),
     };
 
->>>>>>> 5ed32969
     const breadcrumbs = (
       <Breadcrumbs>
         <Breadcrumbs.Collection key="collection" collection={collection} />
