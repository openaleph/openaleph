--- conflicted
+++ resolved
@@ -9,33 +9,24 @@
   min-height: 95vh;
   text-align: center;
 
-<<<<<<< HEAD
-  .outer-searchbox-div {
-=======
   .outer-searchbox {
->>>>>>> b926bf8c
     display: table;
     position: absolute;
     height: 80%;
     width: 100%;
   }
 
-<<<<<<< HEAD
   h4 {
     color: white !important;
     margin-top: 0 !important;
     margin-bottom: 0 !important;
   }
 
-  .inner-searchbox-div {
-=======
   .inner-searchbox {
->>>>>>> b926bf8c
     display: table-cell;
     vertical-align: middle;
   }
 
-<<<<<<< HEAD
   .search-h1 {
     color: white !important;
     margin-bottom: 0.5em;
@@ -54,8 +45,6 @@
     color: white;
   }
 
-=======
->>>>>>> b926bf8c
   .homepage-summary {
     margin-bottom: 1em;
     font-size: $pt-font-size-large * 1.2;
@@ -70,28 +59,6 @@
     padding-bottom: 2em;
   }
 
-<<<<<<< HEAD
-  .homepage-collections-footer {
-    height: 45px;
-    background-color: #394b59;
-    bottom: 0;
-    left: 0;
-    position: absolute;
-    right: 0;
-    padding-top: 1em;
-
-    a {
-      color: white;
-    }
-  }
-
-  .homepage-examples {
-    position: relative;
-    top: 52vh;
-    left: 52%;
-    display: flex;
-  }
-=======
   .calls-to-action {
     .pt-button {
       margin-left: $aleph-grid-size;
@@ -99,5 +66,4 @@
     }
   }
 
->>>>>>> b926bf8c
 }