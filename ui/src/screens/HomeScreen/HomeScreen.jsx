--- conflicted
+++ resolved
@@ -82,12 +82,8 @@
                   <InputGroup
                     type="text"
                     leftIcon="search"
-<<<<<<< HEAD
                     id="search-box"
-                    className="pt-large"
-=======
                     className="bp3-large"
->>>>>>> a4ccbca8
                     autoFocus={true}
                     onChange={this.onChange} value={this.state.value}
                     placeholder={intl.formatMessage(messages.search_placeholder, { samples })}
