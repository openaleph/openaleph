--- conflicted
+++ resolved
@@ -7,13 +7,8 @@
     "@alephdata/react-ftm": "2.3.10",
     "@blueprintjs/core": "3.36.0",
     "@blueprintjs/datetime": "3.21.2",
-<<<<<<< HEAD
     "@blueprintjs/icons": "3.25.1",
-    "@blueprintjs/select": "3.15.6",
-=======
-    "@blueprintjs/icons": "3.24.0",
     "@blueprintjs/select": "3.15.8",
->>>>>>> 421dd9da
     "@blueprintjs/table": "3.8.26",
     "@formatjs/cli": "^3.0.1",
     "@formatjs/intl-locale": "^2.4.14",
