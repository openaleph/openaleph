--- conflicted
+++ resolved
@@ -5,17 +5,10 @@
   "dependencies": {
     "@alephdata/followthemoney": "2.5.2",
     "@alephdata/react-ftm": "2.3.15",
-<<<<<<< HEAD
-    "@blueprintjs/core": "3.44.2",
-    "@blueprintjs/icons": "3.26.0",
-    "@blueprintjs/popover2": "^0.9.0",
-    "@blueprintjs/select": "3.16.2",
-=======
     "@blueprintjs/core": "3.44.3",
     "@blueprintjs/icons": "3.26.1",
-    "@blueprintjs/popover2": "^0.8.0",
+    "@blueprintjs/popover2": "^0.9.0",
     "@blueprintjs/select": "3.16.3",
->>>>>>> 1f8b7776
     "@blueprintjs/table": "3.8.31",
     "@formatjs/cli": "^4.2.2",
     "@formatjs/intl-locale": "^2.4.14",
