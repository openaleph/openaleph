{
  "name": "aleph-ui",
  "version": "2.1.5",
  "private": true,
  "dependencies": {
    "@blueprintjs/core": "^2.3.1",
    "@blueprintjs/select": "^2.0.1",
    "@blueprintjs/table": "^2.1.1",
    "axios": "^0.18.0",
<<<<<<< HEAD
    "bourbon": "^4.3.2",
    "classnames": "^2.2.5",
    "dotenv": "^5.0.0",
    "filesize": "^3.5.11",
=======
    "bourbon": "^5.1.0",
    "babel-polyfill": "^6.26.0",
    "classnames": "^2.2.6",
    "dotenv": "^6.0.0",
    "filesize": "^3.6.1",
    "uuid": "^3.3.2",
>>>>>>> 97746cd7
    "font-awesome": "^4.7.0",
    "google-palette": "^1.1.0",
    "jwt-decode": "latest",
    "lodash": "^4.17.10",
    "node-sass-package-importer": "^5.2.0",
    "normalizr": "^3.2.4",
    "numeral": "^2.0.6",
    "query-string": "^4.3.4",
    "react": "^16.4.2",
    "react-dom": "^16.4.2",
    "react-file-drop": "^0.2.6",
    "react-helmet": "^5.2.0",
    "react-intl": "^2.4.0",
    "react-notification-badge": "^1.3.4",
    "react-pdf": "^3.0.5",
    "react-redux": "^5.0.7",
    "react-router": "^4.3.1",
    "react-router-dom": "^4.3.1",
    "react-scripts": "1.1.4",
    "react-transition-group": "^2.4.0",
    "react-truncate": "^2.4.0",
    "react-waypoint": "^8.0.3",
    "redux": "^4.0.0",
    "redux-act": "^1.7.4",
    "redux-logger": "^3.0.6",
<<<<<<< HEAD
    "redux-thunk": "^2.2.0",
    "truncate": "^2.0.0",
    "uuid": "^3.3.2"
=======
    "redux-thunk": "^2.3.0",
    "truncate": "^2.0.1"
>>>>>>> 97746cd7
  },
  "devDependencies": {
    "faker": "^4.1.0",
    "json-server": "^0.14.0",
    "node-sass-chokidar": "1.3.3",
    "npm-run-all": "^4.1.3",
    "react-intl-cra": "^0.3.3",
    "react-intl-po": "^2.2.2",
    "react-scripts": "1.1.4"
  },
  "proxy": {
    "/api": {
      "target": "http://api:5000"
    }
  },
  "browserslist": [
    "chrome > 40",
    "Firefox ESR",
    "not ie < 11",
    "defaults"
  ],
  "scripts": {
    "build-css": "node-sass-chokidar src/ -o src/ --importer=node_modules/node-sass-package-importer/dist/cli.js",
    "watch-css": "npm run build-css && node-sass-chokidar src/ -o src/ --watch --recursive --importer=node_modules/node-sass-package-importer/dist/cli.js",
    "translate": "npm run messages && npm run json2pot && npm run po2json",
    "messages": "react-intl-cra 'src/**/*.{js,jsx}' i18n/messages.json",
    "json2pot": "react-intl-po json2pot 'i18n/messages.json' -o 'i18n/messages.pot'",
    "po2json": "react-intl-po po2json 'i18n/translations/*.po' -m 'i18n/messages.json' -o src/content/translations.json",
    "start-js": "react-scripts start",
    "start": "npm-run-all -p watch-css start-js",
    "build": "npm run build-css && react-scripts build",
    "test": "react-scripts test --env=jsdom",
    "eject": "react-scripts eject",
    "start-mocks": "node mocks/server.js"
  }
}<|MERGE_RESOLUTION|>--- conflicted
+++ resolved
@@ -7,19 +7,12 @@
     "@blueprintjs/select": "^2.0.1",
     "@blueprintjs/table": "^2.1.1",
     "axios": "^0.18.0",
-<<<<<<< HEAD
-    "bourbon": "^4.3.2",
-    "classnames": "^2.2.5",
-    "dotenv": "^5.0.0",
-    "filesize": "^3.5.11",
-=======
     "bourbon": "^5.1.0",
     "babel-polyfill": "^6.26.0",
     "classnames": "^2.2.6",
     "dotenv": "^6.0.0",
     "filesize": "^3.6.1",
     "uuid": "^3.3.2",
->>>>>>> 97746cd7
     "font-awesome": "^4.7.0",
     "google-palette": "^1.1.0",
     "jwt-decode": "latest",
@@ -45,14 +38,8 @@
     "redux": "^4.0.0",
     "redux-act": "^1.7.4",
     "redux-logger": "^3.0.6",
-<<<<<<< HEAD
-    "redux-thunk": "^2.2.0",
-    "truncate": "^2.0.0",
-    "uuid": "^3.3.2"
-=======
     "redux-thunk": "^2.3.0",
     "truncate": "^2.0.1"
->>>>>>> 97746cd7
   },
   "devDependencies": {
     "faker": "^4.1.0",
