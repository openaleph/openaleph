{
  "name": "aleph-ui",
  "version": "3.9.7",
  "private": true,
  "dependencies": {
<<<<<<< HEAD
    "@alephdata/followthemoney": "2.1.14",
    "@alephdata/react-ftm": "2.2.6",
=======
    "@alephdata/followthemoney": "2.1.15",
    "@alephdata/react-ftm": "2.2.5",
>>>>>>> b82fa173
    "@blueprintjs/core": "3.36.0",
    "@blueprintjs/datetime": "^3.15.1",
    "@blueprintjs/icons": "3.23.0",
    "@blueprintjs/select": "^3.8.0",
    "@blueprintjs/table": "^3.7.1",
    "@formatjs/cli": "^2.6.0",
    "@formatjs/intl-utils": "^3.8.4",
    "@types/jest": "^26.0.0",
    "@types/node": "^14.0.1",
    "@types/react": "^17.0.0",
    "@types/react-dom": "^17.0.0",
    "axios": "^0.21.0",
    "classnames": "^2.2.6",
    "http-proxy-middleware": "^1.0.3",
    "intl-pluralrules": "^1.1.1",
    "js-file-download": "^0.4.9",
    "jwt-decode": "^3.0.0",
    "lodash": "^4.17.11",
    "node-sass": "^4.13.1",
    "numeral": "^2.0.6",
    "papaparse": "^5.1.0",
    "query-string": "^6.8.3",
    "react": "^16.13.1",
    "react-dom": "^16.13.1",
    "react-dropzone": "^11.0.1",
    "react-helmet": "^6.0.0-beta",
    "react-intl": "^5.4.6",
    "react-json-pretty": "^2.2.0",
    "react-markdown": "^5.0.2",
    "react-pdf": "^5.0.0",
    "react-redux": "^7.1.1",
    "react-router": "^5.1.2",
    "react-router-dom": "^5.1.2",
    "react-scripts": "4.0.1",
    "react-svg": "^11.0.15",
    "react-truncate": "^2.4.0",
    "react-waypoint": "^9.0.1",
    "redux": "^4.0.1",
    "redux-act": "^1.7.4",
    "redux-thunk": "^2.3.0",
    "truncate": "^2.0.1",
    "typescript": "^4.0.2",
    "uuid": "^8.0.0",
    "yaml": "^1.8.3"
  },
  "scripts": {
    "start": "react-scripts start",
    "build": "react-scripts build",
    "test": "react-scripts test",
    "eject": "react-scripts eject",
    "translate": "npm run messages && npm run compile-translations && npm run concat-translations",
    "messages": "formatjs extract --out-file i18n/messages.json 'src/**/*.{js,jsx}'",
    "compile-translations": "formatjs compile-folder i18n/translations/raw i18n/translations/compiled",
    "concat-translations": "node i18n/concatTranslations.js"
  },
  "proxy": "http://api:5000/",
  "eslintConfig": {
    "extends": "react-app"
  },
  "browserslist": {
    "production": [
      ">0.2%",
      "not dead",
      "not op_mini all",
      "firefox 68"
    ],
    "development": [
      "chrome 79",
      "last 5 firefox version",
      "last 5 safari version"
    ]
  },
  "devDependencies": {
    "file-selector": "^0.2.2"
  }
}<|MERGE_RESOLUTION|>--- conflicted
+++ resolved
@@ -3,13 +3,8 @@
   "version": "3.9.7",
   "private": true,
   "dependencies": {
-<<<<<<< HEAD
-    "@alephdata/followthemoney": "2.1.14",
+    "@alephdata/followthemoney": "2.1.15",
     "@alephdata/react-ftm": "2.2.6",
-=======
-    "@alephdata/followthemoney": "2.1.15",
-    "@alephdata/react-ftm": "2.2.5",
->>>>>>> b82fa173
     "@blueprintjs/core": "3.36.0",
     "@blueprintjs/datetime": "^3.15.1",
     "@blueprintjs/icons": "3.23.0",
