--- conflicted
+++ resolved
@@ -6,13 +6,8 @@
     "@alephdata/followthemoney": "2.7.3",
     "@alephdata/react-ftm": "2.5.3",
     "@blueprintjs/colors": "^3.0.0",
-<<<<<<< HEAD
     "@blueprintjs/core": "3.50.4",
-    "@blueprintjs/icons": "3.30.1",
-=======
-    "@blueprintjs/core": "3.50.2",
     "@blueprintjs/icons": "3.30.2",
->>>>>>> 4fda9b4a
     "@blueprintjs/popover2": "^0.12.1",
     "@blueprintjs/select": "3.18.4",
     "@blueprintjs/table": "3.9.8",
