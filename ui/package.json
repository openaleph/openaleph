{
  "name": "aleph-ui",
  "version": "3.8.5",
  "private": true,
  "dependencies": {
    "@alephdata/followthemoney": "1.33.3",
<<<<<<< HEAD
    "@alephdata/react-ftm": "1.9.9",
    "@blueprintjs/core": "3.28.2",
=======
    "@alephdata/react-ftm": "1.9.6",
    "@blueprintjs/core": "3.29.0",
>>>>>>> 80ea86e5
    "@blueprintjs/datetime": "^3.15.1",
    "@blueprintjs/icons": "3.19.0",
    "@blueprintjs/select": "^3.8.0",
    "@blueprintjs/table": "^3.7.1",
    "@formatjs/cli": "^1.1.18",
    "@types/jest": "^26.0.0",
    "@types/node": "^14.0.1",
    "@types/react": "^16.9.25",
    "@types/react-dom": "^16.9.5",
    "axios": "^0.19.0",
    "classnames": "^2.2.6",
    "filesize": "^6.1.0",
    "http-proxy-middleware": "^1.0.3",
    "intl-pluralrules": "^1.1.1",
    "js-file-download": "^0.4.9",
    "jwt-decode": "^2.2.0",
    "lodash": "^4.17.11",
    "node-sass": "^4.13.1",
    "numeral": "^2.0.6",
    "papaparse": "^5.1.0",
    "query-string": "^6.8.3",
    "react": "^16.13.1",
    "react-dom": "^16.13.1",
    "react-dropzone": "^11.0.1",
    "react-helmet": "^6.0.0-beta",
    "react-intl": "^5.0.2",
    "react-intl-po": "^2.2.2",
    "react-json-pretty": "^2.2.0",
    "react-markdown": "^4.2.2",
    "react-pdf": "^4.1.0",
    "react-redux": "^7.1.1",
    "react-router": "^5.1.2",
    "react-router-dom": "^5.1.2",
    "react-scripts": "3.4.1",
    "react-svg": "^11.0.15",
    "react-truncate": "^2.4.0",
    "react-waypoint": "^9.0.1",
    "redux": "^4.0.1",
    "redux-act": "^1.7.4",
    "redux-thunk": "^2.3.0",
    "truncate": "^2.0.1",
    "typescript": "^3.8.3",
    "uuid": "^8.0.0",
    "yaml": "^1.8.3"
  },
  "scripts": {
    "start": "react-scripts start",
    "build": "react-scripts build",
    "test": "react-scripts test",
    "eject": "react-scripts eject",
    "translate": "npm run messages && npm run json2pot && npm run po2json",
    "messages": "formatjs extract --out-file i18n/messages.json 'src/**/*.{js,jsx}'",
    "json2pot": "react-intl-po json2pot 'i18n/messages.json' -o 'i18n/messages.pot'",
    "po2json": "react-intl-po po2json 'i18n/translations/*.po' -m 'i18n/messages.json' -o src/content/translations.json"
  },
  "proxy": "http://api:5000/",
  "eslintConfig": {
    "extends": "react-app"
  },
  "browserslist": {
    "production": [
      ">0.2%",
      "not dead",
      "not op_mini all",
      "firefox 68"
    ],
    "development": [
      "chrome 79",
      "last 5 firefox version",
      "last 5 safari version"
    ]
  }
}<|MERGE_RESOLUTION|>--- conflicted
+++ resolved
@@ -4,13 +4,8 @@
   "private": true,
   "dependencies": {
     "@alephdata/followthemoney": "1.33.3",
-<<<<<<< HEAD
     "@alephdata/react-ftm": "1.9.9",
-    "@blueprintjs/core": "3.28.2",
-=======
-    "@alephdata/react-ftm": "1.9.6",
     "@blueprintjs/core": "3.29.0",
->>>>>>> 80ea86e5
     "@blueprintjs/datetime": "^3.15.1",
     "@blueprintjs/icons": "3.19.0",
     "@blueprintjs/select": "^3.8.0",
