--- conflicted
+++ resolved
@@ -7,13 +7,8 @@
     "@alephdata/react-ftm": "2.3.10",
     "@blueprintjs/core": "3.42.0",
     "@blueprintjs/datetime": "3.21.2",
-<<<<<<< HEAD
-    "@blueprintjs/icons": "3.25.1",
+    "@blueprintjs/icons": "3.26.0",
     "@blueprintjs/select": "3.15.9",
-=======
-    "@blueprintjs/icons": "3.26.0",
-    "@blueprintjs/select": "3.15.8",
->>>>>>> dadb34e9
     "@blueprintjs/table": "3.8.27",
     "@formatjs/cli": "^4.2.2",
     "@formatjs/intl-locale": "^2.4.14",
