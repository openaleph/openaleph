{
  "name": "aleph-ui",
  "version": "3.11.0",
  "private": true,
  "dependencies": {
    "@alephdata/followthemoney": "2.6.1",
    "@alephdata/react-ftm": "2.5.3",
    "@blueprintjs/colors": "^3.0.0",
<<<<<<< HEAD
    "@blueprintjs/core": "3.49.1",
    "@blueprintjs/icons": "3.30.1",
    "@blueprintjs/popover2": "^0.11.0",
=======
    "@blueprintjs/core": "3.50.1",
    "@blueprintjs/icons": "3.29.0",
    "@blueprintjs/popover2": "^0.12.1",
>>>>>>> 97bd9429
    "@blueprintjs/select": "3.18.1",
    "@blueprintjs/table": "3.9.5",
    "@formatjs/cli": "^4.2.2",
    "@formatjs/intl-locale": "^2.4.14",
    "@formatjs/intl-pluralrules": "^4.0.6",
    "@formatjs/intl-relativetimeformat": "^9.0.0",
    "@formatjs/intl-utils": "^3.8.4",
    "@types/jest": "^27.0.1",
    "@types/node": "^16.0.0",
    "@types/react": "^17.0.1",
    "@types/react-dom": "^17.0.1",
    "axios": "^0.21.0",
    "classnames": "^2.2.6",
    "http-proxy-middleware": "^2.0.0",
    "js-file-download": "^0.4.9",
    "jwt-decode": "^3.0.0",
    "lodash": "^4.17.11",
    "node-sass": "^6.0.0",
    "numeral": "^2.0.6",
    "papaparse": "^5.1.0",
    "query-string": "^7.0.0",
    "react": "^16.13.1",
    "react-dom": "^16.13.1",
    "react-dropzone": "^11.0.1",
    "react-helmet": "^6.0.0-beta",
    "react-intl": "^5.4.6",
    "react-json-pretty": "^2.2.0",
    "react-markdown": "^7.0.0",
    "react-pdf": "^5.0.0",
    "react-redux": "^7.1.1",
    "react-router": "^5.1.2",
    "react-router-dom": "^5.1.2",
    "react-scripts": "4.0.3",
    "react-truncate": "^2.4.0",
    "react-waypoint": "^10.1.0",
    "redux": "^4.0.1",
    "redux-act": "^1.7.4",
    "redux-thunk": "^2.3.0",
    "rehype-raw": "^6.0.0",
    "truncate": "^2.0.1",
    "typescript": "^4.0.2",
    "uuid": "^8.0.0",
    "yaml": "^1.8.3"
  },
  "scripts": {
    "start": "react-scripts start",
    "build": "react-scripts build",
    "test": "react-scripts test",
    "eject": "react-scripts eject",
    "translate": "npm run messages && npm run compile-translations && npm run concat-translations",
    "messages": "formatjs extract --out-file i18n/messages.json 'src/**/*.{js,jsx}'",
    "compile-translations": "formatjs compile-folder i18n/translations/raw i18n/translations/compiled",
    "concat-translations": "node i18n/concatTranslations.js"
  },
  "proxy": "http://api:5000/",
  "eslintConfig": {
    "extends": "react-app"
  },
  "browserslist": {
    "production": [
      ">0.2%",
      "not dead",
      "not op_mini all"
    ],
    "development": [
      "last 5 chrome version",
      "last 5 firefox version",
      "last 5 safari version"
    ]
  },
  "devDependencies": {
    "file-selector": "^0.2.2"
  }
}<|MERGE_RESOLUTION|>--- conflicted
+++ resolved
@@ -6,15 +6,9 @@
     "@alephdata/followthemoney": "2.6.1",
     "@alephdata/react-ftm": "2.5.3",
     "@blueprintjs/colors": "^3.0.0",
-<<<<<<< HEAD
-    "@blueprintjs/core": "3.49.1",
+    "@blueprintjs/core": "3.50.1",
     "@blueprintjs/icons": "3.30.1",
-    "@blueprintjs/popover2": "^0.11.0",
-=======
-    "@blueprintjs/core": "3.50.1",
-    "@blueprintjs/icons": "3.29.0",
     "@blueprintjs/popover2": "^0.12.1",
->>>>>>> 97bd9429
     "@blueprintjs/select": "3.18.1",
     "@blueprintjs/table": "3.9.5",
     "@formatjs/cli": "^4.2.2",
