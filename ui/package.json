{
  "name": "aleph-ui",
  "version": "3.10.1",
  "private": true,
  "dependencies": {
    "@alephdata/followthemoney": "2.5.2",
    "@alephdata/react-ftm": "2.3.15",
    "@blueprintjs/core": "3.44.2",
    "@blueprintjs/icons": "3.26.0",
<<<<<<< HEAD
    "@blueprintjs/popover2": "^0.7.1",
    "@blueprintjs/select": "3.16.2",
    "@blueprintjs/table": "3.8.30",
=======
    "@blueprintjs/popover2": "^0.8.0",
    "@blueprintjs/select": "3.16.1",
    "@blueprintjs/table": "3.8.31",
>>>>>>> ac0f5d8b
    "@formatjs/cli": "^4.2.2",
    "@formatjs/intl-locale": "^2.4.14",
    "@formatjs/intl-pluralrules": "^4.0.6",
    "@formatjs/intl-relativetimeformat": "^9.0.0",
    "@formatjs/intl-utils": "^3.8.4",
    "@types/jest": "^26.0.0",
    "@types/node": "^15.0.2",
    "@types/react": "^17.0.1",
    "@types/react-dom": "^17.0.1",
    "axios": "^0.21.0",
    "classnames": "^2.2.6",
    "http-proxy-middleware": "^2.0.0",
    "js-file-download": "^0.4.9",
    "jwt-decode": "^3.0.0",
    "lodash": "^4.17.11",
    "node-sass": "^4.13.1",
    "numeral": "^2.0.6",
    "papaparse": "^5.1.0",
    "query-string": "^7.0.0",
    "react": "^16.13.1",
    "react-dom": "^16.13.1",
    "react-dropzone": "^11.0.1",
    "react-helmet": "^6.0.0-beta",
    "react-intl": "^5.4.6",
    "react-json-pretty": "^2.2.0",
    "react-markdown": "^6.0.0",
    "react-pdf": "^5.0.0",
    "react-redux": "^7.1.1",
    "react-router": "^5.1.2",
    "react-router-dom": "^5.1.2",
    "react-scripts": "4.0.3",
    "react-svg": "^13.0.1",
    "react-truncate": "^2.4.0",
    "react-waypoint": "^10.1.0",
    "redux": "^4.0.1",
    "redux-act": "^1.7.4",
    "redux-thunk": "^2.3.0",
    "rehype-raw": "^5.1.0",
    "truncate": "^2.0.1",
    "typescript": "^4.0.2",
    "uuid": "^8.0.0",
    "yaml": "^1.8.3"
  },
  "scripts": {
    "start": "react-scripts start",
    "build": "react-scripts build",
    "test": "react-scripts test",
    "eject": "react-scripts eject",
    "translate": "npm run messages && npm run compile-translations && npm run concat-translations",
    "messages": "formatjs extract --out-file i18n/messages.json 'src/**/*.{js,jsx}'",
    "compile-translations": "formatjs compile-folder i18n/translations/raw i18n/translations/compiled",
    "concat-translations": "node i18n/concatTranslations.js"
  },
  "proxy": "http://api:5000/",
  "eslintConfig": {
    "extends": "react-app"
  },
  "browserslist": {
    "production": [
      ">0.2%",
      "not dead",
      "not op_mini all"
    ],
    "development": [
      "last 5 chrome version",
      "last 5 firefox version",
      "last 5 safari version"
    ]
  },
  "devDependencies": {
    "file-selector": "^0.2.2"
  }
}<|MERGE_RESOLUTION|>--- conflicted
+++ resolved
@@ -7,15 +7,9 @@
     "@alephdata/react-ftm": "2.3.15",
     "@blueprintjs/core": "3.44.2",
     "@blueprintjs/icons": "3.26.0",
-<<<<<<< HEAD
-    "@blueprintjs/popover2": "^0.7.1",
+    "@blueprintjs/popover2": "^0.8.0",
     "@blueprintjs/select": "3.16.2",
-    "@blueprintjs/table": "3.8.30",
-=======
-    "@blueprintjs/popover2": "^0.8.0",
-    "@blueprintjs/select": "3.16.1",
     "@blueprintjs/table": "3.8.31",
->>>>>>> ac0f5d8b
     "@formatjs/cli": "^4.2.2",
     "@formatjs/intl-locale": "^2.4.14",
     "@formatjs/intl-pluralrules": "^4.0.6",
