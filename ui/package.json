{
  "name": "aleph-ui",
  "version": "3.11.0",
  "private": true,
  "dependencies": {
    "@alephdata/followthemoney": "2.6.1",
    "@alephdata/react-ftm": "2.5.3",
<<<<<<< HEAD
    "@blueprintjs/colors": "^3.0.0",
    "@blueprintjs/core": "3.48.0",
=======
    "@blueprintjs/colors": "^1.0.0",
    "@blueprintjs/core": "3.49.1",
>>>>>>> 1dc51526
    "@blueprintjs/icons": "3.29.0",
    "@blueprintjs/popover2": "^0.11.0",
    "@blueprintjs/select": "3.18.1",
    "@blueprintjs/table": "3.9.3",
    "@formatjs/cli": "^4.2.2",
    "@formatjs/intl-locale": "^2.4.14",
    "@formatjs/intl-pluralrules": "^4.0.6",
    "@formatjs/intl-relativetimeformat": "^9.0.0",
    "@formatjs/intl-utils": "^3.8.4",
    "@types/jest": "^27.0.1",
    "@types/node": "^16.0.0",
    "@types/react": "^17.0.1",
    "@types/react-dom": "^17.0.1",
    "axios": "^0.21.0",
    "classnames": "^2.2.6",
    "http-proxy-middleware": "^2.0.0",
    "js-file-download": "^0.4.9",
    "jwt-decode": "^3.0.0",
    "lodash": "^4.17.11",
    "node-sass": "^6.0.0",
    "numeral": "^2.0.6",
    "papaparse": "^5.1.0",
    "query-string": "^7.0.0",
    "react": "^16.13.1",
    "react-dom": "^16.13.1",
    "react-dropzone": "^11.0.1",
    "react-helmet": "^6.0.0-beta",
    "react-intl": "^5.4.6",
    "react-json-pretty": "^2.2.0",
    "react-markdown": "^7.0.0",
    "react-pdf": "^5.0.0",
    "react-redux": "^7.1.1",
    "react-router": "^5.1.2",
    "react-router-dom": "^5.1.2",
    "react-scripts": "4.0.3",
    "react-truncate": "^2.4.0",
    "react-waypoint": "^10.1.0",
    "redux": "^4.0.1",
    "redux-act": "^1.7.4",
    "redux-thunk": "^2.3.0",
    "rehype-raw": "^6.0.0",
    "truncate": "^2.0.1",
    "typescript": "^4.0.2",
    "uuid": "^8.0.0",
    "yaml": "^1.8.3"
  },
  "scripts": {
    "start": "react-scripts start",
    "build": "react-scripts build",
    "test": "react-scripts test",
    "eject": "react-scripts eject",
    "translate": "npm run messages && npm run compile-translations && npm run concat-translations",
    "messages": "formatjs extract --out-file i18n/messages.json 'src/**/*.{js,jsx}'",
    "compile-translations": "formatjs compile-folder i18n/translations/raw i18n/translations/compiled",
    "concat-translations": "node i18n/concatTranslations.js"
  },
  "proxy": "http://api:5000/",
  "eslintConfig": {
    "extends": "react-app"
  },
  "browserslist": {
    "production": [
      ">0.2%",
      "not dead",
      "not op_mini all"
    ],
    "development": [
      "last 5 chrome version",
      "last 5 firefox version",
      "last 5 safari version"
    ]
  },
  "devDependencies": {
    "file-selector": "^0.2.2"
  }
}<|MERGE_RESOLUTION|>--- conflicted
+++ resolved
@@ -5,13 +5,8 @@
   "dependencies": {
     "@alephdata/followthemoney": "2.6.1",
     "@alephdata/react-ftm": "2.5.3",
-<<<<<<< HEAD
     "@blueprintjs/colors": "^3.0.0",
-    "@blueprintjs/core": "3.48.0",
-=======
-    "@blueprintjs/colors": "^1.0.0",
     "@blueprintjs/core": "3.49.1",
->>>>>>> 1dc51526
     "@blueprintjs/icons": "3.29.0",
     "@blueprintjs/popover2": "^0.11.0",
     "@blueprintjs/select": "3.18.1",
