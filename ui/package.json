--- conflicted
+++ resolved
@@ -3,24 +3,14 @@
   "version": "3.8.9",
   "private": true,
   "dependencies": {
-<<<<<<< HEAD
-    "@alephdata/followthemoney": "2.1.3",
+    "@alephdata/followthemoney": "2.1.4",
     "@alephdata/react-ftm": "1.10.8",
-    "@blueprintjs/core": "3.30.1",
-=======
-    "@alephdata/followthemoney": "2.1.4",
-    "@alephdata/react-ftm": "1.10.5",
     "@blueprintjs/core": "3.31.0",
->>>>>>> a8addcd1
     "@blueprintjs/datetime": "^3.15.1",
     "@blueprintjs/icons": "3.20.1",
     "@blueprintjs/select": "^3.8.0",
     "@blueprintjs/table": "^3.7.1",
-<<<<<<< HEAD
-    "@formatjs/cli": "^2.0.0",
-=======
     "@formatjs/cli": "^2.6.0",
->>>>>>> a8addcd1
     "@formatjs/intl-utils": "^3.8.4",
     "@types/jest": "^26.0.0",
     "@types/node": "^14.0.1",
