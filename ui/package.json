{
  "name": "aleph-ui",
  "version": "3.10.2",
  "private": true,
  "dependencies": {
    "@alephdata/followthemoney": "2.5.3",
    "@alephdata/react-ftm": "2.3.15",
    "@blueprintjs/core": "3.45.0",
    "@blueprintjs/icons": "3.26.1",
<<<<<<< HEAD
    "@blueprintjs/popover2": "^0.10.0",
    "@blueprintjs/select": "3.16.3",
=======
    "@blueprintjs/popover2": "^0.9.0",
    "@blueprintjs/select": "3.16.4",
>>>>>>> c1054b15
    "@blueprintjs/table": "3.8.32",
    "@formatjs/cli": "^4.2.2",
    "@formatjs/intl-locale": "^2.4.14",
    "@formatjs/intl-pluralrules": "^4.0.6",
    "@formatjs/intl-relativetimeformat": "^9.0.0",
    "@formatjs/intl-utils": "^3.8.4",
    "@types/jest": "^26.0.0",
    "@types/node": "^15.0.2",
    "@types/react": "^17.0.1",
    "@types/react-dom": "^17.0.1",
    "axios": "^0.21.0",
    "classnames": "^2.2.6",
    "http-proxy-middleware": "^2.0.0",
    "js-file-download": "^0.4.9",
    "jwt-decode": "^3.0.0",
    "lodash": "^4.17.11",
    "node-sass": "^6.0.0",
    "numeral": "^2.0.6",
    "papaparse": "^5.1.0",
    "query-string": "^7.0.0",
    "react": "^16.13.1",
    "react-dom": "^16.13.1",
    "react-dropzone": "^11.0.1",
    "react-helmet": "^6.0.0-beta",
    "react-intl": "^5.4.6",
    "react-json-pretty": "^2.2.0",
    "react-markdown": "^6.0.0",
    "react-pdf": "^5.0.0",
    "react-redux": "^7.1.1",
    "react-router": "^5.1.2",
    "react-router-dom": "^5.1.2",
    "react-scripts": "4.0.3",
    "react-svg": "^13.0.1",
    "react-truncate": "^2.4.0",
    "react-waypoint": "^10.1.0",
    "redux": "^4.0.1",
    "redux-act": "^1.7.4",
    "redux-thunk": "^2.3.0",
    "rehype-raw": "^5.1.0",
    "truncate": "^2.0.1",
    "typescript": "^4.0.2",
    "uuid": "^8.0.0",
    "yaml": "^1.8.3"
  },
  "scripts": {
    "start": "react-scripts start",
    "build": "react-scripts build",
    "test": "react-scripts test",
    "eject": "react-scripts eject",
    "translate": "npm run messages && npm run compile-translations && npm run concat-translations",
    "messages": "formatjs extract --out-file i18n/messages.json 'src/**/*.{js,jsx}'",
    "compile-translations": "formatjs compile-folder i18n/translations/raw i18n/translations/compiled",
    "concat-translations": "node i18n/concatTranslations.js"
  },
  "proxy": "http://api:5000/",
  "eslintConfig": {
    "extends": "react-app"
  },
  "browserslist": {
    "production": [
      ">0.2%",
      "not dead",
      "not op_mini all"
    ],
    "development": [
      "last 5 chrome version",
      "last 5 firefox version",
      "last 5 safari version"
    ]
  },
  "devDependencies": {
    "file-selector": "^0.2.2"
  }
}<|MERGE_RESOLUTION|>--- conflicted
+++ resolved
@@ -7,13 +7,8 @@
     "@alephdata/react-ftm": "2.3.15",
     "@blueprintjs/core": "3.45.0",
     "@blueprintjs/icons": "3.26.1",
-<<<<<<< HEAD
     "@blueprintjs/popover2": "^0.10.0",
-    "@blueprintjs/select": "3.16.3",
-=======
-    "@blueprintjs/popover2": "^0.9.0",
     "@blueprintjs/select": "3.16.4",
->>>>>>> c1054b15
     "@blueprintjs/table": "3.8.32",
     "@formatjs/cli": "^4.2.2",
     "@formatjs/intl-locale": "^2.4.14",
