--- conflicted
+++ resolved
@@ -3,15 +3,9 @@
   "version": "3.3.2",
   "private": true,
   "dependencies": {
-<<<<<<< HEAD
-    "@alephdata/followthemoney": "^1.21.0",
+    "@alephdata/followthemoney": "^1.21.3",
     "@blueprintjs/core": "^3.18.1",
     "@blueprintjs/icons": "3.10.0",
-=======
-    "@alephdata/followthemoney": "^1.21.3",
-    "@blueprintjs/core": "^3.16.2",
-    "@blueprintjs/icons": "3.8.0",
->>>>>>> 118dc98e
     "@blueprintjs/select": "^3.8.0",
     "@blueprintjs/table": "^3.7.1",
     "axios": "^0.19.0",
