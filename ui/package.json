{
  "name": "aleph-ui",
  "version": "3.3.3",
  "private": true,
  "dependencies": {
    "@alephdata/followthemoney": "^1.21.5",
    "@blueprintjs/core": "^3.18.1",
    "@blueprintjs/icons": "3.11.0",
    "@blueprintjs/select": "^3.8.0",
    "@blueprintjs/table": "^3.7.1",
    "axios": "^0.19.0",
    "classnames": "^2.2.6",
    "filesize": "^5.0.1",
    "jwt-decode": "^2.2.0",
    "lodash": "^4.17.11",
    "numeral": "^2.0.6",
    "papaparse": "^5.1.0",
    "query-string": "^6.8.3",
    "react": "^16.10.1",
    "react-dom": "^16.10.1",
    "react-helmet": "^6.0.0-beta",
<<<<<<< HEAD
    "react-intl": "^2.8.0",
    "react-json-pretty": "^2.2.0",
=======
    "react-intl": "^3.3.2",
>>>>>>> 65c3d6e8
    "react-pdf": "^4.1.0",
    "react-redux": "^6.0.1",
    "react-router": "^5.1.2",
    "react-router-dom": "^5.1.2",
    "react-svg": "^10.0.22",
    "react-truncate": "^2.4.0",
    "react-waypoint": "^9.0.1",
    "redux": "^4.0.1",
    "redux-act": "^1.7.4",
    "redux-thunk": "^2.3.0",
    "truncate": "^2.0.1",
    "uuid": "^3.3.3"
  },
  "devDependencies": {
    "@babel/plugin-proposal-decorators": "^7.6.0",
    "@svgr/webpack": "4.3.3",
    "babel-eslint": "^10.0.3",
    "babel-jest": "24.9.0",
    "babel-loader": "^8.0.5",
    "babel-plugin-named-asset-import": "^0.3.4",
    "babel-preset-react-app": "^9.0.2",
    "bfj": "^7.0.1",
    "case-sensitive-paths-webpack-plugin": "^2.2.0",
    "chalk": "^2.4.2",
    "css-loader": "^3.2.0",
    "dotenv": "^8.1.0",
    "dotenv-expand": "^5.1.0",
    "eslint": "^6.5.1",
    "eslint-config-airbnb": "^18.0.1",
    "eslint-loader": "3.0.2",
    "eslint-plugin-import": "^2.16.0",
    "eslint-plugin-jsx-a11y": "^6.2.1",
    "eslint-plugin-react": "^7.15.1",
    "file-loader": "^4.2.0",
    "fork-ts-checker-webpack-plugin-alt": "^0.4.14",
    "fs-extra": "^8.1.0",
    "html-webpack-plugin": "4.0.0-beta.8",
    "identity-obj-proxy": "^3.0.0",
    "jest": "24.9.0",
    "jest-pnp-resolver": "^1.2.0",
    "jest-resolve": "^24.9.0",
    "mini-css-extract-plugin": "^0.8.0",
    "node-sass": "^4.11.0",
    "node-sass-package-importer": "^5.3.1",
    "optimize-css-assets-webpack-plugin": "^5.0.1",
    "pnp-webpack-plugin": "^1.3.1",
    "postcss-flexbugs-fixes": "^4.1.0",
    "postcss-loader": "^3.0.0",
    "postcss-preset-env": "^6.5.0",
    "postcss-safe-parser": "^4.0.1",
    "react-app-polyfill": "^1.0.4",
    "react-dev-utils": "^9.1.0",
    "react-intl-cra": "^0.3.4",
    "react-intl-po": "^2.2.2",
    "redux-logger": "^3.0.6",
    "resolve": "^1.10.0",
    "sass-loader": "^8.0.0",
    "style-loader": "1.0.0",
    "terser-webpack-plugin": "^2.1.2",
    "typescript": "^3.6.3",
    "url-loader": "2.2.0",
    "webpack": "^4.41.0",
    "webpack-dev-server": "^3.8.2",
    "webpack-manifest-plugin": "^2.2.0",
    "workbox-webpack-plugin": "^4.3.1"
  },
  "proxy": "http://api:5000/",
  "browserslist": [
    "chrome > 40",
    "Firefox ESR",
    "not ie < 11",
    "defaults"
  ],
  "scripts": {
    "translate": "npm run messages && npm run json2pot && npm run po2json",
    "messages": "react-intl-cra 'src/**/*.{js,jsx}' -o i18n/messages.json",
    "json2pot": "react-intl-po json2pot 'i18n/messages.json' -o 'i18n/messages.pot'",
    "po2json": "react-intl-po po2json 'i18n/translations/*.po' -m 'i18n/messages.json' -o src/content/translations.json",
    "start": "node scripts/start.js",
    "build": "node scripts/build.js",
    "test": "node scripts/test.js --env=jsdom",
    "start-mocks": "node mocks/server.js"
  },
  "jest": {
    "collectCoverageFrom": [
      "src/**/*.{js,jsx,ts,tsx}",
      "!src/**/*.d.ts"
    ],
    "resolver": "jest-pnp-resolver",
    "setupFiles": [
      "react-app-polyfill/jsdom"
    ],
    "testMatch": [
      "<rootDir>/src/**/__tests__/**/*.{js,jsx,ts,tsx}",
      "<rootDir>/src/**/?(*.)(spec|test).{js,jsx,ts,tsx}"
    ],
    "testEnvironment": "jsdom",
    "testURL": "http://localhost",
    "transform": {
      "^.+\\.(js|jsx|ts|tsx)$": "<rootDir>/node_modules/babel-jest",
      "^.+\\.css$": "<rootDir>/config/jest/cssTransform.js",
      "^(?!.*\\.(js|jsx|ts|tsx|css|json)$)": "<rootDir>/config/jest/fileTransform.js"
    },
    "transformIgnorePatterns": [
      "[/\\\\]node_modules[/\\\\].+\\.(js|jsx|ts|tsx)$",
      "^.+\\.module\\.(css|sass|scss)$"
    ],
    "moduleNameMapper": {
      "^react-native$": "react-native-web",
      "^.+\\.module\\.(css|sass|scss)$": "identity-obj-proxy"
    },
    "moduleFileExtensions": [
      "web.js",
      "js",
      "web.ts",
      "ts",
      "web.tsx",
      "tsx",
      "json",
      "web.jsx",
      "jsx",
      "node"
    ]
  },
  "babel": {
    "presets": [
      "react-app"
    ]
  },
  "eslintConfig": {
    "extends": [
      "airbnb"
    ],
    "env": {
      "browser": true
    },
    "parser": "babel-eslint",
    "rules": {
      "arrow-parens": "off",
      "no-param-reassign": "off",
      "no-class-assign": "off",
      "max-classes-per-file": "off",
      "object-curly-newline": "off",
      "react/no-danger": "off",
      "react/prop-types": "off",
      "react/no-multi-comp": "off",
      "react/style-prop-object": "off",
      "react/destructuring-assignment": "off",
      "react/jsx-props-no-spreading": "off",
      "react/jsx-curly-brace-presence": "off",
      "react/prefer-stateless-function": "off",
      "import/no-extraneous-dependencies": "off",
      "import/no-named-as-default": "off",
      "import/no-relative-parent-imports": "error",
      "import/prefer-default-export": "off",
      "jsx-a11y/control-has-associated-label": "off"
    }
  },
  "sideEffects": [
    "*.css"
  ]
}<|MERGE_RESOLUTION|>--- conflicted
+++ resolved
@@ -19,12 +19,8 @@
     "react": "^16.10.1",
     "react-dom": "^16.10.1",
     "react-helmet": "^6.0.0-beta",
-<<<<<<< HEAD
-    "react-intl": "^2.8.0",
+    "react-intl": "^3.3.2",
     "react-json-pretty": "^2.2.0",
-=======
-    "react-intl": "^3.3.2",
->>>>>>> 65c3d6e8
     "react-pdf": "^4.1.0",
     "react-redux": "^6.0.1",
     "react-router": "^5.1.2",
