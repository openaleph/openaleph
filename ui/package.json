--- conflicted
+++ resolved
@@ -3,13 +3,8 @@
   "version": "3.7.0",
   "private": true,
   "dependencies": {
-<<<<<<< HEAD
-    "@alephdata/followthemoney": "^1.29.6",
-    "@alephdata/vislib": "^1.6.9",
-=======
     "@alephdata/followthemoney": "1.29.7",
-    "@alephdata/vislib": "^1.6.5",
->>>>>>> bff9f70c
+    "@alephdata/vislib": "^1.6.10",
     "@blueprintjs/core": "^3.18.1",
     "@blueprintjs/datetime": "^3.15.1",
     "@blueprintjs/icons": "3.15.1",
