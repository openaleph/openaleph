--- conflicted
+++ resolved
@@ -13,11 +13,8 @@
     "axios": "^0.19.0",
     "classnames": "^2.2.6",
     "filesize": "^6.0.0",
-<<<<<<< HEAD
     "js-file-download": "^0.4.9",
-=======
     "intl-pluralrules": "^1.1.1",
->>>>>>> ed2186e2
     "jwt-decode": "^2.2.0",
     "lodash": "^4.17.11",
     "numeral": "^2.0.6",
