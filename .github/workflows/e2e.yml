name: End to end tests

on:
  pull_request_target:
    types:
      - closed
    branches-ignore:
      - 'dependabot/*'
  push:
    tags:
      - '*'
    schedule:
      # Run weekly
      - cron: '30 15 * * 0'
  workflow_dispatch:

jobs:
  e2e:
    name: Run end-to-end tests
    runs-on: ubuntu-latest
    steps:

      - uses: actions/checkout@v3

      - name: Set up
        run: |
          sudo sysctl -w vm.max_map_count=262144
          sudo echo "ALEPH_SECRET_KEY=batman\n" >> aleph.env
          echo "${GITHUB_REF}"
          docker --version
          docker compose --version
<<<<<<< HEAD

      - name: Build e2e image
        run: make build-e2e

      - name: Pull and start services
        run: make services-e2e

      - name: Pull and start services
        run: make services-e2e
=======
>>>>>>> 5b60b4a2

      - name: Build e2e image
        run: make build-e2e

      - name: Pull and start services
        run: make services-e2e

      - name: Run tests
        run: make e2e

      - name: Archive test result artifacts
        uses: actions/upload-artifact@v3
        if: always()
        with:
          name: test-results
          path: e2e/test-results/

      - name: Dump docker logs on failure
        uses: jwalton/gh-docker-logs@v2
        if: failure()<|MERGE_RESOLUTION|>--- conflicted
+++ resolved
@@ -29,18 +29,6 @@
           echo "${GITHUB_REF}"
           docker --version
           docker compose --version
-<<<<<<< HEAD
-
-      - name: Build e2e image
-        run: make build-e2e
-
-      - name: Pull and start services
-        run: make services-e2e
-
-      - name: Pull and start services
-        run: make services-e2e
-=======
->>>>>>> 5b60b4a2
 
       - name: Build e2e image
         run: make build-e2e
