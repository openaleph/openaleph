version: 2
updates:
<<<<<<< HEAD
  - package-ecosystem: pip
    directory: "/"
    schedule:
      interval: daily
      time: "01:00"
    open-pull-requests-limit: 99
    target-branch: develop
    ignore:
      - dependency-name: faker
        versions:
          - "> 5.6.0"
      - dependency-name: marshmallow
        versions:
          - "> 2.19.2"
      - dependency-name: marshmallow
        versions:
          - ">= 3.2.a, < 3.3"
      - dependency-name: requests-oauthlib
        versions:
          - "> 1.1.0"
      - dependency-name: sqlalchemy
        versions:
          - 1.4.0
          - 1.4.1
          - 1.4.10
          - 1.4.2
          - 1.4.3
          - 1.4.4
      - dependency-name: followthemoney
        versions:
          - 2.3.2
          - 2.4.0
          - 2.4.1
          - 2.4.3
          - 2.5.1
      - dependency-name: flask-sqlalchemy
        versions:
          - 2.5.0
          - 2.5.1
      - dependency-name: banal
        versions:
          - 1.0.2
          - 1.0.5
          - 1.0.6
      - dependency-name: normality
        versions:
          - 2.1.2
          - 2.1.3
      - dependency-name: fingerprints
        versions:
          - 1.0.2
          - 1.0.3
      - dependency-name: tabulate
        versions:
          - 0.8.9
      - dependency-name: flask-migrate
        versions:
          - 2.7.0
      - dependency-name: alembic
        versions:
          - 1.5.5
      - dependency-name: elasticsearch
        versions:
          - 7.11.0
      - dependency-name: cryptography
        versions:
          - 3.3.2
          - "3.4"
          - 3.4.2
          - 3.4.4
  - package-ecosystem: npm
    directory: "/ui"
    schedule:
      interval: weekly
      time: "01:00"
    open-pull-requests-limit: 99
    target-branch: develop
    ignore:
      - dependency-name: react
        versions:
          - ">= 17.0.a, < 17.1"
      - dependency-name: "@alephdata/react-ftm"
        versions:
          - 2.3.11
          - 2.3.2
          - 2.3.7
          - 2.3.9
      - dependency-name: "@blueprintjs/datetime"
        versions:
          - 3.20.5
          - 3.21.0
          - 3.21.2
          - 3.22.0
      - dependency-name: "@types/react-dom"
        versions:
          - 17.0.2
      - dependency-name: "@types/react"
        versions:
          - 17.0.3
      - dependency-name: "@blueprintjs/icons"
        versions:
          - 3.25.0
      - dependency-name: "@blueprintjs/core"
        versions:
          - 3.40.0
      - dependency-name: "@blueprintjs/table"
        versions:
          - 3.8.23
          - 3.8.24
      - dependency-name: "@alephdata/followthemoney"
        versions:
          - 2.3.1
  - package-ecosystem: docker
    directory: "/"
    schedule:
      interval: weekly
      time: "01:00"
    open-pull-requests-limit: 99
    target-branch: develop
  - package-ecosystem: docker
    directory: "/ui"
    schedule:
      interval: weekly
      time: "01:00"
    open-pull-requests-limit: 99
    target-branch: develop
=======
- package-ecosystem: pip
  directory: "/"
  schedule:
    interval: daily
    time: "01:00"
  open-pull-requests-limit: 99
  target-branch: develop
  ignore:
  - dependency-name: faker
    versions:
    - "> 5.6.0"
  - dependency-name: marshmallow
    versions:
    - "> 2.19.2"
  - dependency-name: marshmallow
    versions:
    - ">= 3.2.a, < 3.3"
  - dependency-name: requests-oauthlib
    versions:
    - "> 1.1.0"
  - dependency-name: sqlalchemy
    versions:
    - 1.4.0
    - 1.4.1
    - 1.4.10
    - 1.4.2
    - 1.4.3
    - 1.4.4
  - dependency-name: followthemoney
    versions:
    - 2.3.2
    - 2.4.0
    - 2.4.1
    - 2.4.3
    - 2.5.1
  - dependency-name: flask-sqlalchemy
    versions:
    - 2.5.0
    - 2.5.1
  - dependency-name: banal
    versions:
    - 1.0.2
    - 1.0.5
    - 1.0.6
  - dependency-name: normality
    versions:
    - 2.1.2
    - 2.1.3
  - dependency-name: fingerprints
    versions:
    - 1.0.2
    - 1.0.3
  - dependency-name: tabulate
    versions:
    - 0.8.9
  - dependency-name: flask-migrate
    versions:
    - 2.7.0
  - dependency-name: alembic
    versions:
    - 1.5.5
  - dependency-name: elasticsearch
    versions:
    - 7.11.0
  - dependency-name: cryptography
    versions:
    - 3.3.2
    - "3.4"
    - 3.4.2
    - 3.4.4
- package-ecosystem: npm
  directory: "/ui"
  schedule:
    interval: weekly
    time: "01:00"
  open-pull-requests-limit: 99
  target-branch: develop
  ignore:
  - dependency-name: react
    versions:
    - ">= 17.0.a, < 17.1"
  - dependency-name: "@alephdata/react-ftm"
    versions:
    - 2.3.11
    - 2.3.2
    - 2.3.7
    - 2.3.9
  - dependency-name: "@blueprintjs/datetime"
    versions:
    - 3.20.5
    - 3.21.0
    - 3.21.2
    - 3.22.0
  - dependency-name: "@types/react-dom"
    versions:
    - 17.0.2
  - dependency-name: "@types/react"
    versions:
    - 17.0.3
  - dependency-name: "@blueprintjs/icons"
    versions:
    - 3.25.0
  - dependency-name: "@blueprintjs/core"
    versions:
    - 3.40.0
  - dependency-name: "@blueprintjs/table"
    versions:
    - 3.8.23
    - 3.8.24
  - dependency-name: "@alephdata/followthemoney"
    versions:
    - 2.3.1
- package-ecosystem: docker
  directory: "/"
  schedule:
    interval: weekly
    time: "01:00"
  open-pull-requests-limit: 99
  target-branch: develop
- package-ecosystem: docker
  directory: "/ui"
  schedule:
    interval: weekly
    time: "01:00"
  open-pull-requests-limit: 99
  target-branch: develop
- package-ecosystem: github-actions
  directory: "/"
  schedule:
    interval: weekly
    time: "01:00"
  open-pull-requests-limit: 99
  target-branch: develop
>>>>>>> 7dc8b502
<|MERGE_RESOLUTION|>--- conflicted
+++ resolved
@@ -1,6 +1,5 @@
 version: 2
 updates:
-<<<<<<< HEAD
   - package-ecosystem: pip
     directory: "/"
     schedule:
@@ -127,138 +126,10 @@
       time: "01:00"
     open-pull-requests-limit: 99
     target-branch: develop
-=======
-- package-ecosystem: pip
-  directory: "/"
-  schedule:
-    interval: daily
-    time: "01:00"
-  open-pull-requests-limit: 99
-  target-branch: develop
-  ignore:
-  - dependency-name: faker
-    versions:
-    - "> 5.6.0"
-  - dependency-name: marshmallow
-    versions:
-    - "> 2.19.2"
-  - dependency-name: marshmallow
-    versions:
-    - ">= 3.2.a, < 3.3"
-  - dependency-name: requests-oauthlib
-    versions:
-    - "> 1.1.0"
-  - dependency-name: sqlalchemy
-    versions:
-    - 1.4.0
-    - 1.4.1
-    - 1.4.10
-    - 1.4.2
-    - 1.4.3
-    - 1.4.4
-  - dependency-name: followthemoney
-    versions:
-    - 2.3.2
-    - 2.4.0
-    - 2.4.1
-    - 2.4.3
-    - 2.5.1
-  - dependency-name: flask-sqlalchemy
-    versions:
-    - 2.5.0
-    - 2.5.1
-  - dependency-name: banal
-    versions:
-    - 1.0.2
-    - 1.0.5
-    - 1.0.6
-  - dependency-name: normality
-    versions:
-    - 2.1.2
-    - 2.1.3
-  - dependency-name: fingerprints
-    versions:
-    - 1.0.2
-    - 1.0.3
-  - dependency-name: tabulate
-    versions:
-    - 0.8.9
-  - dependency-name: flask-migrate
-    versions:
-    - 2.7.0
-  - dependency-name: alembic
-    versions:
-    - 1.5.5
-  - dependency-name: elasticsearch
-    versions:
-    - 7.11.0
-  - dependency-name: cryptography
-    versions:
-    - 3.3.2
-    - "3.4"
-    - 3.4.2
-    - 3.4.4
-- package-ecosystem: npm
-  directory: "/ui"
-  schedule:
-    interval: weekly
-    time: "01:00"
-  open-pull-requests-limit: 99
-  target-branch: develop
-  ignore:
-  - dependency-name: react
-    versions:
-    - ">= 17.0.a, < 17.1"
-  - dependency-name: "@alephdata/react-ftm"
-    versions:
-    - 2.3.11
-    - 2.3.2
-    - 2.3.7
-    - 2.3.9
-  - dependency-name: "@blueprintjs/datetime"
-    versions:
-    - 3.20.5
-    - 3.21.0
-    - 3.21.2
-    - 3.22.0
-  - dependency-name: "@types/react-dom"
-    versions:
-    - 17.0.2
-  - dependency-name: "@types/react"
-    versions:
-    - 17.0.3
-  - dependency-name: "@blueprintjs/icons"
-    versions:
-    - 3.25.0
-  - dependency-name: "@blueprintjs/core"
-    versions:
-    - 3.40.0
-  - dependency-name: "@blueprintjs/table"
-    versions:
-    - 3.8.23
-    - 3.8.24
-  - dependency-name: "@alephdata/followthemoney"
-    versions:
-    - 2.3.1
-- package-ecosystem: docker
-  directory: "/"
-  schedule:
-    interval: weekly
-    time: "01:00"
-  open-pull-requests-limit: 99
-  target-branch: develop
-- package-ecosystem: docker
-  directory: "/ui"
-  schedule:
-    interval: weekly
-    time: "01:00"
-  open-pull-requests-limit: 99
-  target-branch: develop
-- package-ecosystem: github-actions
-  directory: "/"
-  schedule:
-    interval: weekly
-    time: "01:00"
-  open-pull-requests-limit: 99
-  target-branch: develop
->>>>>>> 7dc8b502
+  - package-ecosystem: github-actions
+    directory: "/"
+    schedule:
+      interval: weekly
+      time: "01:00"
+    open-pull-requests-limit: 99
+    target-branch: develop