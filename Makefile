COMPOSE=docker compose -f docker-compose.dev.yml
COMPOSE_E2E=docker compose -f docker-compose.dev.yml -f docker-compose.e2e.yml
APPDOCKER=$(COMPOSE) run --rm app
TESTDOCKER=$(COMPOSE) run --no-deps --rm app
UIDOCKER=$(COMPOSE) run --no-deps --rm ui
ALEPH_TAG=latest
BLACK_OPTS=--extend-exclude aleph/migrate

# env for non-docker local dev
export ALEPH_DEBUG := true
export ALEPH_SECRET_KEY := development
export ALEPH_SINGLE_USER := true
export ALEPH_UI_URL := http://localhost:3000
export ARCHIVE_TYPE := file
export ARCHIVE_PATH := data
export ALEPH_ELASTICSEARCH_URI := http://localhost:9200
export ALEPH_DATABASE_URI := postgresql://aleph:aleph@localhost:5432/aleph
export FTM_FRAGMENTS_URI := postgresql://aleph:aleph@localhost:5432/aleph
export REDIS_URL := redis://localhost:6379
export PROCRASTINATE_APP := aleph.procrastinate.tasks.app

all: build upgrade web

services:
	$(COMPOSE) up -d --remove-orphans redis postgres elasticsearch \
		ingest-file ftm-analyze

shell: services
	$(APPDOCKER) /bin/bash

test-services:
<<<<<<< HEAD
	$(COMPOSE) up -d --remove-orphans postgres elasticsearch
=======
	$(COMPOSE) up -d --remove-orphans postgres elasticsearch redis
>>>>>>> 41def707

# To run a single test file:
# make test file=aleph/tests/test_manage.py
test: test-services
	$(TESTDOCKER) contrib/test.sh $(file)

test-ui:
	$(UIDOCKER) npm run test

lint:
	ruff check .

lint-ui:
	$(UIDOCKER) npm run lint

format:
	black $(BLACK_OPTS) aleph/

format-ui:
	$(UIDOCKER) npm run format

format-check:
	black --check $(BLACK_OPTS) aleph/

format-check-ui:
	$(UIDOCKER) npm run format:check

upgrade: build
	$(COMPOSE) up -d postgres elasticsearch
	# wait for postgres to be available
	@$(COMPOSE) exec postgres pg_isready --timeout=30
	# wait for elasticsearch to be available
	@$(COMPOSE) exec elasticsearch timeout 30 bash -c "printf 'Waiting for elasticsearch'; until curl --silent --output /dev/null localhost:9200/_cat/health?h=st; do printf '.'; sleep 1; done; printf '\n'"
	$(APPDOCKER) aleph upgrade

upgrade-local: services
	aleph upgrade

update-local: services
	aleph update

api: services
	$(COMPOSE) up --abort-on-container-exit api

api-local: services
	FLASK_APP=aleph.wsgi flask run -h 0.0.0.0 -p 5000 --with-threads --reload --debugger

web: services
	$(COMPOSE) up api ui

web-local:
	cd ui ; ALEPH_UI_API_URL=http://localhost:5000 npm run start

worker: services
	$(COMPOSE) up procrastinate-worker

worker-local:
	procrastinate worker -q openaleph --concurrency 2

tail:
	$(COMPOSE) logs -f

stop:
	$(COMPOSE) down --remove-orphans

clean:
	rm -rf dist build .eggs ui/build
	find . -name '*.egg-info' -exec rm -fr {} +
	find . -name '*.egg' -exec rm -f {} +
	find . -name '*.pyc' -exec rm -f {} +
	find . -name '*.pyo' -exec rm -f {} +
	find . -type d -name __pycache__ -exec rm -r {} \+
	find ui/src -name '*.css' -exec rm -f {} +

build:
	$(COMPOSE) build

build-ui:
	docker build -t ghcr.io/openaleph/aleph-ui-production:$(ALEPH_TAG) -f ui/Dockerfile.production ui

build-e2e:
	$(COMPOSE_E2E) build --build-arg PLAYWRIGHT_VERSION=$(shell awk -F'==' '/^playwright==/ { print $$2 }' e2e/requirements.txt)

build-full: build build-ui build-e2e

ingest-restart:
	$(COMPOSE) up -d --no-deps --remove-orphans --force-recreate ingest-file

dev:
	python3 -m pip install --upgrade pip
	python3 -m pip install -q -r requirements.txt
# 	python3 -m pip install -q -r requirements-dev.txt

fixtures:
	aleph crawldir -f fixtures aleph/tests/fixtures/samples

# pybabel init -i aleph/translations/messages.pot -d aleph/translations -l de -D aleph
translate: dev
	npm run --prefix ui messages
	pybabel extract -F babel.cfg -k lazy_gettext -o aleph/translations/messages.pot aleph
	tx push --source
	tx pull -a -f
	npm run --prefix ui translate
	pybabel compile -d aleph/translations -D aleph -f

e2e/test-results:
	mkdir -p e2e/test-results

e2e: services e2e/test-results
	$(COMPOSE_E2E) run --rm app aleph upgrade
	$(COMPOSE_E2E) run --rm app aleph createuser --name="E2E Admin" --admin --password="admin" admin@admin.admin
	$(COMPOSE_E2E) up -d api ui worker
	BASE_URL=http://ui:8080 $(COMPOSE_E2E) run --rm e2e pytest -s -v --output=/e2e/test-results/ --screenshot=only-on-failure --video=retain-on-failure e2e/

e2e-local-setup: dev
	python3 -m pip install -q -r e2e/requirements.txt
	playwright install

e2e-local:
	pytest -s -v --screenshot only-on-failure e2e/

.PHONY: build services e2e

documentation:
	mkdocs build
	aws --endpoint-url https://s3.investigativedata.org s3 sync ./site s3://openaleph.org/docs

migrations:
	FLASK_APP=aleph.wsgi flask db migrate<|MERGE_RESOLUTION|>--- conflicted
+++ resolved
@@ -29,11 +29,7 @@
 	$(APPDOCKER) /bin/bash
 
 test-services:
-<<<<<<< HEAD
-	$(COMPOSE) up -d --remove-orphans postgres elasticsearch
-=======
 	$(COMPOSE) up -d --remove-orphans postgres elasticsearch redis
->>>>>>> 41def707
 
 # To run a single test file:
 # make test file=aleph/tests/test_manage.py
