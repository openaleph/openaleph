COMPOSE=docker-compose -f docker-compose.dev.yml
COMPOSE_E2E=docker-compose -f docker-compose.dev.yml -f docker-compose.e2e.yml
APPDOCKER=$(COMPOSE) run --rm app
UIDOCKER=$(COMPOSE) run --no-deps --rm ui
ALEPH_TAG=latest

all: build upgrade web

services:
	$(COMPOSE) up -d --remove-orphans \
		postgres elasticsearch ingest-file \
		convert-document dejavu

shell: services
	$(APPDOCKER) /bin/bash

shell-ui: services
	$(UIDOCKER) /bin/bash

shell-db: services
	$(COMPOSE) exec postgres psql -U aleph

test:
	$(APPDOCKER) contrib/test.sh

test-ui:
	$(UIDOCKER) npm run test

lint:
	flake8 aleph/

lint-ui:
	$(UIDOCKER) npm run lint

format:
	black aleph/

format-ui:
	$(UIDOCKER) npm run format

format-check:
	black --check aleph/

format-check-ui:
	$(UIDOCKER) npm run format:check

upgrade: build
	$(COMPOSE) up -d postgres elasticsearch
	sleep 10
	$(APPDOCKER) aleph upgrade

api: services
	$(COMPOSE) up --abort-on-container-exit api

web: services
	$(COMPOSE) up api ui

worker: services
	$(COMPOSE) run -p 127.0.0.1:5679:5679 --rm app python3 -m debugpy --listen 0.0.0.0:5679 -c "from aleph.manage import cli; cli()" worker

tail:
	$(COMPOSE) logs -f

stop:
	$(COMPOSE) down --remove-orphans

clean:
	rm -rf dist build .eggs ui/build
	find . -name '*.egg-info' -exec rm -fr {} +
	find . -name '*.egg' -exec rm -f {} +
	find . -name '*.pyc' -exec rm -f {} +
	find . -name '*.pyo' -exec rm -f {} +
	find . -type d -name __pycache__ -exec rm -r {} \+
	find ui/src -name '*.css' -exec rm -f {} +

build:
	$(COMPOSE) build

build-ui:
	docker build -t ghcr.io/alephdata/aleph-ui-production:$(ALEPH_TAG) -f ui/Dockerfile.production ui

build-e2e:
	$(COMPOSE_E2E) build

build-full: build build-ui build-e2e

ingest-restart:
	$(COMPOSE) up -d --no-deps --remove-orphans --force-recreate ingest-file convert-document

dev:
<<<<<<< HEAD
=======
	python3 -m pip install --upgrade pip
	python3 -m pip install -q -r requirements.txt
>>>>>>> c2d47200
	python3 -m pip install -q -r requirements-dev.txt

fixtures:
	aleph crawldir --wait -f fixtures aleph/tests/fixtures/samples
	balkhash iterate -d fixtures >aleph/tests/fixtures/samples.ijson

# pybabel init -i aleph/translations/messages.pot -d aleph/translations -l de -D aleph
translate: dev
	npm run --prefix ui messages
	pybabel extract -F babel.cfg -k lazy_gettext -o aleph/translations/messages.pot aleph
	tx push --source
	tx pull -a -f
	npm run --prefix ui translate
	pybabel compile -d aleph/translations -D aleph -f

e2e/test-results:
	mkdir -p e2e/test-results

services-e2e:
	$(COMPOSE_E2E) up -d --remove-orphans \
		postgres elasticsearch ingest-file \

e2e: services-e2e e2e/test-results
	$(COMPOSE_E2E) run --rm app aleph upgrade
	$(COMPOSE_E2E) run --rm app aleph createuser --name="E2E Admin" --admin --password="admin" admin@admin.admin
	$(COMPOSE_E2E) up -d api ui worker
	BASE_URL=http://ui:8080 $(COMPOSE_E2E) run --rm e2e pytest -s -v --output=/e2e/test-results/ --screenshot=only-on-failure --video=retain-on-failure e2e/

e2e-local-setup: dev
	playwright install

e2e-local:
	pytest -s -v --screenshot only-on-failure e2e/

.PHONY: build services e2e
<|MERGE_RESOLUTION|>--- conflicted
+++ resolved
@@ -88,11 +88,8 @@
 	$(COMPOSE) up -d --no-deps --remove-orphans --force-recreate ingest-file convert-document
 
 dev:
-<<<<<<< HEAD
-=======
 	python3 -m pip install --upgrade pip
 	python3 -m pip install -q -r requirements.txt
->>>>>>> c2d47200
 	python3 -m pip install -q -r requirements-dev.txt
 
 fixtures:
