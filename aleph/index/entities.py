import logging
import fingerprints
from pprint import pprint  # noqa
from banal import ensure_list
from followthemoney import model
from elasticsearch.helpers import scan

from aleph.core import es, cache
from aleph.model import Entity
from aleph.index.indexes import entities_write_index, entities_read_index
from aleph.index.util import unpack_result, refresh_sync
from aleph.index.util import authz_query, query_delete, bulk_actions
from aleph.index.util import MAX_PAGE

log = logging.getLogger(__name__)
EXCLUDE_DEFAULT = ['text', 'fingerprints', 'names', 'phones', 'emails',
                   'identifiers', 'addresses', 'properties.bodyText',
                   'properties.bodyHtml', 'properties.headers']


def _source_spec(includes, excludes):
    includes = ensure_list(includes)
    excludes = ensure_list(excludes)
    if not len(excludes):
        excludes = EXCLUDE_DEFAULT
    return {'includes': includes, 'excludes': excludes}


def _cache_entity(entity):
    # Cache entities only briefly to avoid filling up redis
    key = cache.object_key(Entity, entity.get('id'))
    cache.set_complex(key, entity, expire=60 * 60 * 2)


def _entities_query(filters, authz, collection_id, schemata):
    filters = filters or []
    if authz is not None:
        filters.append(authz_query(authz))
    if collection_id is not None:
        filters.append({'term': {'collection_id': collection_id}})
    if ensure_list(schemata):
        filters.append({'terms': {'schemata': ensure_list(schemata)}})
    return {'bool': {'filter': filters}}


def iter_entities(authz=None, collection_id=None, schemata=None,
                  includes=None, excludes=None, filters=None, cached=False):
    """Scan all entities matching the given criteria."""
    query = {
        'query': _entities_query(filters, authz, collection_id, schemata),
        '_source': _source_spec(includes, excludes)
    }
    index = entities_read_index(schema=schemata)
    for res in scan(es, index=index, query=query, scroll='1410m'):
        entity = unpack_result(res)
        if entity is not None:
            if cached:
                _cache_entity(entity)        
            yield entity


def count_entities(authz=None, collection_id=None, schemata=None):
    """Scan all entities matching the given criteria."""
    query = _entities_query(None, authz, collection_id, schemata)
    index = entities_read_index(schema=schemata)
    return es.count(index=index, body={'query': query}).get('count', 0)


def iter_proxies(**kw):
    includes = ['schema', 'properties']
    for data in iter_entities(includes=includes, **kw):
        schema = model.get(data.get('schema'))
        if schema is None:
            continue
        yield model.get_proxy(data)


def iter_adjacent(entity):
    """Used for recursively deleting entities and their linked associations."""
    query = {'term': {'entities': entity.get('id')}}
    yield from iter_entities(includes=['collection_id'],
                             collection_id=entity.get('collection_id'),
                             filters=[query])


def entities_by_ids(ids, schemata=None, cached=False,
                    includes=None, excludes=None):
    """Iterate over unpacked entities based on a search for the given
    entity IDs."""
    ids = ensure_list(ids)
    if not len(ids):
        return
    index = entities_read_index(schema=schemata)
    query = {'ids': {'values': ids}}
    # query = {'bool': {'filter': query}}
    query = {
        'query': query,
        '_source': _source_spec(includes, excludes),
        'size': MAX_PAGE
    }
    result = es.search(index=index, body=query)
    for doc in result.get('hits', {}).get('hits', []):
        entity = unpack_result(doc)
        if entity is not None:
            if cached:
                _cache_entity(entity)
            yield entity


def get_entity(entity_id, **kwargs):
    """Fetch an entity from the index."""
    if entity_id is None:
        return
    key = cache.object_key(Entity, entity_id)
    entity = cache.get_complex(key)
    if entity is not None:
        return entity
    log.debug("Entity [%s]: object cache miss", entity_id)
    for entity in entities_by_ids(entity_id, cached=True):
        return entity


def index_entity(entity, sync=False):
    """Index an entity."""
    if entity.deleted_at is not None:
        return delete_entity(entity.id)
    proxy = entity.to_proxy()
    return index_proxy(entity.collection, proxy, sync=sync)


def index_proxy(collection, proxy, sync=False):
    delete_entity(proxy.id, exclude=proxy.schema, sync=False)
    return index_bulk(collection, [proxy], sync=sync)


def index_bulk(collection, entities, job_id=None, sync=False):
    """Index a set of entities."""
    actions = []
    for entity in entities:
<<<<<<< HEAD
        actions.append(format_proxy(entity, collection))
    bulk_actions(actions, sync=sync)


def format_proxy(proxy, collection):
=======
        actions.append(format_proxy(entity, collection, job_id=job_id))
    bulk_actions(actions, sync=sync)


def format_proxy(proxy, collection, job_id=None):
>>>>>>> 7b470bdc
    """Apply final denormalisations to the index."""
    proxy.context = {}
    data = proxy.to_full_dict()
    data['collection_id'] = collection.id
    data['job_id'] = job_id
    names = ensure_list(data.get('names'))
    fps = set([fingerprints.generate(name) for name in names])
    fps.update(names)
    data['fingerprints'] = [fp for fp in fps if fp is not None]

    # Slight hack: a magic property in followthemoney that gets taken out
    # of the properties and added straight to the index text.
    properties = data.get('properties')
    text = properties.pop('indexText', [])
    text.extend(fps)
    text.append(collection.label)
    data['text'] = text

    data['updated_at'] = collection.updated_at
    for updated_at in properties.pop('indexUpdatedAt', []):
        data['updated_at'] = updated_at

    # pprint(data)
    entity_id = data.pop('id')
    return {
        '_id': entity_id,
        '_index': entities_write_index(data.get('schema')),
        '_source': data
    }


def delete_entity(entity_id, exclude=None, sync=False):
    """Delete an entity from the index."""
    if exclude is not None:
        exclude = entities_write_index(exclude)
    for entity in entities_by_ids(entity_id, excludes='*'):
        index = entity.get('_index')
        if index == exclude:
            continue
        es.delete(index=index, id=entity_id,
                  refresh=refresh_sync(sync))
        q = {'term': {'entities': entity_id}}
        query_delete(entities_read_index(), q, sync=sync)<|MERGE_RESOLUTION|>--- conflicted
+++ resolved
@@ -137,19 +137,11 @@
     """Index a set of entities."""
     actions = []
     for entity in entities:
-<<<<<<< HEAD
-        actions.append(format_proxy(entity, collection))
-    bulk_actions(actions, sync=sync)
-
-
-def format_proxy(proxy, collection):
-=======
         actions.append(format_proxy(entity, collection, job_id=job_id))
     bulk_actions(actions, sync=sync)
 
 
 def format_proxy(proxy, collection, job_id=None):
->>>>>>> 7b470bdc
     """Apply final denormalisations to the index."""
     proxy.context = {}
     data = proxy.to_full_dict()
