###################################################################
#
# Node types.
#
###################################################################
entities:
  Entity:
    hidden: true
    icon: fa-circle
    properties:
      name:
        label: Name
        type: name
        hidden: true
      summary:
        label: Summary
      description:
        label: Description
      country:
        label: Country
        type: country
      alias:
        label: Other name
        type: name
        multiple: true
      previousName:
        label: Previous name
        type: name
        multiple: true
      weakAlias:
        label: Weak alias
        multiple: true
      sourceUrl:
        label: Source link
        type: url
      icijId:
        label: ICIJ ID
      tags:
        label: Relevancy
      keywords:
        label: Keywords
        multiple: true
      address:
        label: Address
        type: address
      program: # Used by sanctions
        label: Program
      notes:
        label: Notes

  Document:
    extends: Entity
    label: Document
    plural: Documents
    icon: fa-file-text
    hidden: true
    fuzzy: false

  LegalEntity:
    extends: Entity
    label: Legal entity
    plural: Legal entities
    icon: fa-user-secret
    properties:
      email:
        label: E-Mail
        type: email
      phone:
        label: Phone
        type: phone
      website:
        label: Website
        type: url
      legalForm:
        label: Legal form
      incorporationDate:
        label: Incorporation date
        type: date
      dissolutionDate:
        label: Dissolution date
        type: date
      taxStatus:
        label: Tax status
      status:
        label: Status
      sector:
        label: Sector
      classification:
        label: Classification
      registrationNumber:
        label: Registration number
        type: identifier
      idNumber:
        label: ID Number
        type: identifier
      taxNumber:
        label: Tax ID Number
        type: identifier
      bankAccount:
        label: Bank account
        type: identifier
      jurisdiction:
        label: Jurisdiction
        type: country
      mainCountry:
        label: Country of origin
        type: country

  Organization:
    extends: LegalEntity
    label: Organization
    plural: Organizations
    icon: fa-university

  Person:
    extends: LegalEntity
    label: Person
    plural: People
    icon: fa-user
    properties:
      title:
        label: Title
      firstName:
        label: First name
      secondName:
        label: Second name
      middleName:
        label: Middle name
      lastName:
        label: Last name
      birthDate:
        label: Birth date
        type: date
      birthPlace:
        label: Place of birth
      deathDate:
        label: Death date
        type: date
      position:
        label: Position
      nationality:
        label: Nationality
        type: country
      gender:
        label: Gender
      passportNumber:
        label: Passport
        type: identifier

  Company:
    label: Company
    plural: Companies
    icon: fa-industry
    extends:
      - Organization
      - Asset
    properties:
      capital:
        label: "Capital"
      voenCode:
        label: "VOEN"
        type: identifier
      okpoCode:
        label: "OKPO"
        type: identifier
      innCode:
        label: "INN"
        type: identifier
      coatoCode:
        label: "COATO"
        type: identifier
      vatCode:
        label: "VAT Identifier"
        type: identifier
      irsCode:
        label: "IRS Number"
        type: identifier
      ipoCode:
        label: "IPO"
        type: identifier
      cikCode:
        label: "SEC Central Index Key"
        type: identifier
      jibCode:
        label: "JIB"
        type: identifier
      mbsCode:
        label: "MBS"
        type: identifier

  PublicBody:
    label: Public body
    plural: Public bodies
    icon: fa-building
    extends: Organization
    fuzzy: false

  Asset:
    plural: Assets
    extends: Entity
    icon: fa-car
    hidden: true
    fuzzy: false
    properties:
      value:
        label: Value
      valueCurrency:
        label: Value (Currency)

  Concession:
    label: Concession
    plural: Concessions
    extends: Asset
    icon: fa-th
    fuzzy: false
    properties:
      area:
        label: Area
      commodities:
        label: Commodities

  Land:
    label: Land
    plural: Lands
    extends: Asset
    icon: fa-map
    fuzzy: false
    properties:
      address:
        label: Address
        type: address
      location:
        label: Location
      censusBlock:
        label: Census block
      cadastralCode:
        label: Cadastral code
        type: identifier
      area:
        label: Area
      registrationNumber:
        label: Registration number
        type: identifier
      propertyType:
        label: Property type
      landType:
        label: Land type
      createDate:
        label: Record date

  CourtCase:
    label: Court case
    plural: Court cases
    extends: Entity
    icon: fa-briefcase
    fuzzy: false
    properties:
      category:
        label: Category
      type:
        label: Type
      status:
        label: Status
      caseNumber:
        label: Case number
        type: identifier
      court:
        label: Court
      fileDate:
        label: File date
      closeDate:
        label: Close date

  Vessel:
    label: Vessel
    plural: Vessels
    extends: Asset
    icon: fa-ship
    fuzzy: false
    properties:
      imoNumber:
        label: IMO Number
        type: identifier
      crsNumber:
        label: CRS Number
        type: identifier
      type:
        label: Vessel Type
      flag:
        label: Flag
      registrationPort:
        label: Port of Registration
      navigationArea:
        label: Navigation Area
      tonnage:
        label: Tonnage
      grossRegisteredTonnage:
        label: Gross Registered Tonnage
      nameChangeDate:
        label: Date of Name Change
        type: date
      callSign:
        label: Call Sign
<<<<<<< HEAD
        type: identifier
=======
      pastNames:
        label: Past Names
      pastFlags:
        label: Past Flags
      pastTypes:
        label: Past Types
      buildDate:
        label: Build Date
      mmsi:
        label: MMSI
>>>>>>> 5ef5dd62

  BankAccount:
    label: Bank Account
    plural: Bank Accounts
    extends: Asset
    icon: fa-bank
    properties:
      bankName:
        label: Bank Name
      accountNumber:
        label: Account Number
        type: identifier
      accountType:
        label: Account Type
      balance:
        label: Balance


###################################################################
#
# Relationship types.
#
###################################################################
links:
  link:
    label: "Link"
    hidden: true
    properties:
      startDate:
        label: "Start date"
        type: date
      endDate:
        label: "End date"
        type: date
      date:
        label: "Date"
        type: date
      summary:
        label: "Summary"
      role:
        label: "Role"
      recordId:
        label: "Record ID"
      sourceUrl:
        label: Source link
        type: url

  controlledBy:
    label: "Control"
    forward: "Controlled by"
    reverse: "Controls"
    extends: link

  ownedBy:
    label: "Ownership"
    forward: "Owned by"
    reverse: "Owns"
    extends: controlledBy
    properties:
      percentage:
        label: "Percentage held"
      value:
        label: "Value of shares"
      shareCount:
        label: "Number of shares"
      shareType:
        label: "Type of shares"
      shareCurrency:
        label: "Currency of shares"
      legalBasis:
        label: "Legal basis"
      status:
        label: "Status"
      ownershipType:
        label: "Type of ownership"

  directedBy:
    label: "Directorship"
    forward: "Directed by"
    reverse: "Directs"
    extends: controlledBy
    properties:
      position:
        label: "Position"
      secretary:
        label: "Secretary"

  managedBy:
    label: "Management"
    forward: "Managed by"
    reverse: "Manages"
    extends: link

  memberOf:
    label: "Membership"
    forward: "Member of"
    reverse: "Has member"
    extends: link

  linkedTo:
    label: "Association"
    forward: "Linked to"
    reverse: "Linked to"
    extends: link

  contractedBy:
    label: "Contract awards"
    forward: "Received contract from"
    reverse: "Awarded contract to"
    extends: link
    properties:
      totalValue:
        label: Total value
      type:
        label: Type
      procedureNumber:
        label: Procedure number
      documentNumber:
        label: Document number
      decisionReason:
        label: Decision basis
      documentDate:
        label: Document date
        type: date
      cpvCode:
        label: CPV code

  paidBy:
    label: "Payment"
    forward: "Paid by"
    reverse: "Paid"
    extends: link
    properties:
      amount:
        label: "Amount"
      currency:
        label: "Currency"
      amountUsd:
        label: "Amount (USD)"
      sequenceNumber:
        label: "Sequence Number"
      transactionNumber:
        label: "Transaction Number"
      purpose:
        label: "Purpose"
      payerAccount:
        label: "Payer account"
      payerBank:
        label: "Payer bank"
      beneficiaryAccount:
        label: "Beneficiary account"
      beneficiaryBank:
        label: "Beneficiary bank"


  sanctionedBy:
    label: Sanctions
    forward: "Sanctioned by"
    reverse: "Sanctions on"
    extends: link
    properties:
      sanctionReason:
        label: "Reason for sanctions"
      sanctionDuration:
        label: "Duration of sanctions"
      sanctionOccurrence:
        label: "Occurrence"
      sanctionStatus:
        label: "Status of sanctions"<|MERGE_RESOLUTION|>--- conflicted
+++ resolved
@@ -301,9 +301,7 @@
         type: date
       callSign:
         label: Call Sign
-<<<<<<< HEAD
-        type: identifier
-=======
+        type: identifier
       pastNames:
         label: Past Names
       pastFlags:
@@ -314,7 +312,6 @@
         label: Build Date
       mmsi:
         label: MMSI
->>>>>>> 5ef5dd62
 
   BankAccount:
     label: Bank Account
