import jwt
import json
import base64
import logging
from urllib.request import urlopen
from authlib.integrations.flask_client import OAuth
from cryptography.x509 import load_pem_x509_certificate
from cryptography.hazmat.backends import default_backend
from servicelayer.extensions import get_entry_point
from authlib import jose

from aleph import settings

oauth = OAuth()
log = logging.getLogger(__name__)


def configure_oauth(app, cache):
    if settings.OAUTH:
        oauth.provider = oauth.register(
            name=settings.OAUTH_HANDLER,
            client_id=settings.OAUTH_KEY,
            client_secret=settings.OAUTH_SECRET,
            client_kwargs={"scope": settings.OAUTH_SCOPE},
            request_token_url=settings.OAUTH_REQUEST_TOKEN_URL,
            access_token_method=settings.OAUTH_TOKEN_METHOD,
            access_token_url=settings.OAUTH_TOKEN_URL,
            api_base_url=settings.OAUTH_BASE_URL,
            authorize_url=settings.OAUTH_AUTHORIZE_URL,
        )
    oauth.init_app(app, cache=cache)
    return oauth


def handle_oauth(provider, oauth_token):
    handler = get_entry_point("aleph.oauth", settings.OAUTH_HANDLER)
    if handler is not None:
        return handler(provider, oauth_token)


def handle_azure_oauth(provider, oauth_token):
    from aleph.model import Role

    # Get incoming token, extract header for use with certificate verification
    id_token = oauth_token.get("id_token")
    headerbit = id_token.split(".")[0]
    headerbit = base64.b64decode(headerbit).decode("utf8")
    headerbit = json.loads(headerbit)

    # Load cert from MS - can be cached for upwards of 24hrs, not done now
    cert_loc = "https://login.microsoftonline.com/common/discovery/keys"
    cert_data = json.loads(urlopen(cert_loc).read())
    pemstart = "-----BEGIN CERTIFICATE-----\n"
    pemend = "\n-----END CERTIFICATE-----\n"
    # Find correct cert based on header
    for key in cert_data["keys"]:
        if headerbit["kid"] == key["kid"] and headerbit["x5t"] == key["x5t"]:
            mspubkey = key["x5c"][0]
            break
    cert_str = pemstart + mspubkey + pemend
    cert_str = cert_str.encode("ascii")
    cert_obj = load_pem_x509_certificate(cert_str, default_backend())
    public_key = cert_obj.public_key()

    # Decode incoming token and verify against the MS cert
    token_data = jwt.decode(
        id_token, public_key, verify=True, audience=settings.OAUTH_KEY
    )

    # All Ok, move on
    user_id = "azure:%s" % token_data["upn"]
    return Role.load_or_create(
        user_id, Role.USER, token_data["name"], email=token_data["upn"]
    )


def handle_google_oauth(provider, oauth_token):
    from aleph.model import Role

    data = provider.get("userinfo", token=oauth_token).json()
    user_id = "google:%s" % data.get("id")
    return Role.load_or_create(
        user_id, Role.USER, data.get("name"), email=data.get("email")
    )


def handle_cognito_oauth(provider, oauth_token):
    from aleph.model import Role

    # Pull keys from Cognito server
    keys = json.loads(urlopen(settings.OAUTH_CERT_URL).read())
    key = lambda header, payload: jose.jwk.loads(keys, kid=header.get("kid"))
    # Verify id and access token
    id_token = jose.jwt.decode(
        oauth_token.get("id_token"),
        key,
        claims_options={
            "exp": {"essential": True},
            "aud": {"essential": True, "value": settings.OAUTH_KEY},
        },
    )
    id_token.validate()
    access_token = jose.jwt.decode(
        oauth_token.get("access_token"),
        key,
        claims_options={"exp": {"essential": True}},
    )
    access_token.validate()
    # Cognito access_token uses client_id instead of aud
    if access_token.get("client_id") != settings.OAUTH_KEY:
        return False
    # Assign group and user permissions
    groups = set(access_token.get("cognito:groups", []))
    user_id = "cognito:{}".format(id_token.get("sub"))
    role = Role.load_or_create(
        user_id,
        Role.USER,
        id_token.get("given_name"),
        email=id_token.get("email"),
        is_admin=settings.OAUTH_ADMIN_GROUP in groups,
    )
    role.clear_roles()
    for role_name in groups:
        if role_name == settings.OAUTH_ADMIN_GROUP:
            continue
        foreign_id = "cognitogroup:%s" % role_name
        group_role = Role.load_or_create(foreign_id, Role.GROUP, role_name)
        role.add_role(group_role)
        log.debug("User %r is member of %r", role, group_role)
    return role

<<<<<<< HEAD
=======
def handle_adfs_oauth(provdier, oauth_token):
    #Assumes allatclaims with given_name and email configured
    #Optional group grant as well for administrative purposes
    from aleph.model import Role
    #URL of public key of AD FS server
    key = urlopen(settings.OAUTH_CERT_URL).read()
    id_token = jwt.decode(
        oauth_token.get('id_token'),
        key,
        audience=settings.OAUTH_KEY,
        options={'require':['exp','aud']},
        algorithms='RS256')
    
    user_id = 'adfs:{}'.format(id_token.get('sub'))
    role = Role.load_or_create(user_id, Role.USER,
                               id_token.get('given_name'),
                               email=id_token.get('email'),
                               is_admin=settings.OAUTH_ADMIN_GROUP == id_token.get('group'))
    role.clear_roles()
    if id_token.get('group'):
        group_role = Role.load_or_create('adfs:%s' % id_token.get('group'),
                                         Role.GROUP,
                                         id_token.get('group'))
        role.add_role(group_role)
        log.debug("User %r is member of %r", role, group_role)      
    return role
>>>>>>> 23a67aa8

def handle_keycloak_oauth(provider, oauth_token):
    from aleph.model import Role

    access_token = oauth_token.get("access_token")
    token_data = jwt.decode(access_token, verify=False)
    clients = token_data.get("resource_access", {})
    client = clients.get(provider.client_id, {})
    roles = set(client.get("roles", []))
    is_admin = settings.OAUTH_ADMIN_GROUP in roles

    user_id = "kc:%s" % token_data.get("email")
    if token_data.get("idashboard"):
        user_id = "idashboard:user:%s" % token_data.get("idashboard")
    role = Role.load_or_create(
        user_id,
        Role.USER,
        token_data.get("name"),
        email=token_data.get("email"),
        is_admin=is_admin,
    )
    role.clear_roles()
    for role_name in roles:
        if role_name == settings.OAUTH_ADMIN_GROUP:
            continue
        foreign_id = "kc:%s" % role_name
        group_role = Role.load_or_create(foreign_id, Role.GROUP, role_name)
        role.add_role(group_role)
        log.debug("User %r is member of %r", role, group_role)
    return role<|MERGE_RESOLUTION|>--- conflicted
+++ resolved
@@ -129,35 +129,39 @@
         log.debug("User %r is member of %r", role, group_role)
     return role
 
-<<<<<<< HEAD
-=======
+
 def handle_adfs_oauth(provdier, oauth_token):
-    #Assumes allatclaims with given_name and email configured
-    #Optional group grant as well for administrative purposes
+    # Assumes allatclaims with given_name and email configured
+    # Optional group grant as well for administrative purposes
     from aleph.model import Role
-    #URL of public key of AD FS server
+
+    # URL of public key of AD FS server
     key = urlopen(settings.OAUTH_CERT_URL).read()
     id_token = jwt.decode(
-        oauth_token.get('id_token'),
+        oauth_token.get("id_token"),
         key,
         audience=settings.OAUTH_KEY,
-        options={'require':['exp','aud']},
-        algorithms='RS256')
-    
-    user_id = 'adfs:{}'.format(id_token.get('sub'))
-    role = Role.load_or_create(user_id, Role.USER,
-                               id_token.get('given_name'),
-                               email=id_token.get('email'),
-                               is_admin=settings.OAUTH_ADMIN_GROUP == id_token.get('group'))
+        options={"require": ["exp", "aud"]},
+        algorithms="RS256",
+    )
+
+    user_id = "adfs:{}".format(id_token.get("sub"))
+    role = Role.load_or_create(
+        user_id,
+        Role.USER,
+        id_token.get("given_name"),
+        email=id_token.get("email"),
+        is_admin=settings.OAUTH_ADMIN_GROUP == id_token.get("group"),
+    )
     role.clear_roles()
-    if id_token.get('group'):
-        group_role = Role.load_or_create('adfs:%s' % id_token.get('group'),
-                                         Role.GROUP,
-                                         id_token.get('group'))
+    if id_token.get("group"):
+        group_role = Role.load_or_create(
+            "adfs:%s" % id_token.get("group"), Role.GROUP, id_token.get("group")
+        )
         role.add_role(group_role)
-        log.debug("User %r is member of %r", role, group_role)      
+        log.debug("User %r is member of %r", role, group_role)
     return role
->>>>>>> 23a67aa8
+
 
 def handle_keycloak_oauth(provider, oauth_token):
     from aleph.model import Role
