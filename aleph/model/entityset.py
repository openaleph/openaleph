import logging
from enum import Enum
from datetime import datetime
from normality import stringify
from sqlalchemy.dialects.postgresql import JSONB
from banal import ensure_list

from aleph.core import db
from aleph.model import Role, Collection
from aleph.model.common import SoftDeleteModel
from aleph.model.common import ENTITY_ID_LEN, make_textid, query_like

log = logging.getLogger(__name__)


class Judgement(Enum):
    POSITIVE = "positive"
    NEGATIVE = "negative"
    UNSURE = "unsure"
    NO_JUDGEMENT = "no_judgement"

    def __add__(self, other):
        if self == other:
            return self
        if Judgement.NEGATIVE in (self, other):
            return Judgement.NEGATIVE
        return Judgement.UNSURE


class EntitySet(db.Model, SoftDeleteModel):
    __tablename__ = "entityset"

    # set types
    LIST = "list"
    DIAGRAM = "diagram"
    TIMELINE = "timeline"
    PROFILE = "profile"

<<<<<<< HEAD
    TYPES = [LIST, DIAGRAM, TIMELINE]
=======
    TYPES = frozenset([GENERIC, DIAGRAM, TIMELINE, PROFILE])
>>>>>>> f9ed8227

    id = db.Column(db.String(ENTITY_ID_LEN), primary_key=True)
    label = db.Column(db.Unicode)
    type = db.Column(db.String(10), index=True, default=LIST)
    summary = db.Column(db.Unicode, nullable=True)
    layout = db.Column("layout", JSONB, nullable=True)

    role_id = db.Column(db.Integer, db.ForeignKey("role.id"), index=True)
    role = db.relationship(Role)

    collection_id = db.Column(db.Integer, db.ForeignKey("collection.id"), index=True)
    collection = db.relationship(Collection)

    parent_id = db.Column(db.String(ENTITY_ID_LEN), db.ForeignKey("entityset.id"))
    parent = db.relationship("EntitySet", backref="children", remote_side=[id])

    @property
    def entities(self):
        q = db.session.query(EntitySetItem.entity_id)
        q = q.filter(EntitySetItem.entityset_id == self.id)
        q = q.filter(EntitySetItem.judgement == Judgement.POSITIVE)
        q = q.filter(EntitySetItem.deleted_at == None)  # noqa
        return [entity_id for entity_id, in q.all()]

    @classmethod
    def create(cls, data, collection, authz):
        entityset = cls()
        entityset.id = make_textid()
        entityset.layout = {}
        entityset.role_id = authz.id
        entityset.collection_id = collection.id
        entityset.update(data)
        return entityset

    @classmethod
    def by_authz(cls, authz, types=None, prefix=None):
        ids = authz.collections(authz.READ)
        q = cls.by_type(types)
        q = q.filter(cls.collection_id.in_(ids))
        if prefix is not None:
            q = q.filter(query_like(cls.label, prefix))
        return q

    @classmethod
    def by_type(cls, types):
        """Retuns EntitySets of a particular type"""
        q = EntitySet.all()
        types = ensure_list(types)
        if len(types) and types != cls.TYPES:
            q = q.filter(EntitySet.type.in_(types))
        return q

    @classmethod
    def by_collection_id(cls, collection_id, types=None):
        """Retuns EntitySets within a given collection_id
        """
        q = cls.by_type(types)
        q = q.filter(EntitySet.collection_id == collection_id)
        return q

    @classmethod
    def by_entity_id(cls, entity_id, collection_id=None, judgements=None, types=None):
        """Retuns EntitySets that include EntitySetItems with the provided entity_id.

        NOTE: This only considers EntitySetItems who haven't been deleted
        """
        q = cls.by_type(types)
        q = q.join(EntitySetItem)
        q = q.filter(EntitySetItem.deleted_at == None)  # NOQA
        q = q.filter(EntitySetItem.entity_id == entity_id)
        if collection_id is not None:
            q = q.filter(EntitySet.collection_id == collection_id)
        if judgements is not None:
            q = q.filter(EntitySetItem.judgement.in_(ensure_list(judgements)))
        return q

    @classmethod
    def delete_by_collection(cls, collection_id, deleted_at):
        EntitySetItem.delete_by_collection(collection_id)

        pq = db.session.query(cls)
        pq = pq.filter(cls.collection_id == collection_id)
        pq = pq.filter(cls.deleted_at == None)  # noqa
        pq.update({cls.deleted_at: deleted_at}, synchronize_session=False)

    def items(self, deleted=False):
        q = EntitySetItem.all(deleted=deleted)
        q = q.filter(EntitySetItem.entityset_id == self.id)
        q = q.order_by(EntitySetItem.created_at.asc())
        return q

    def profile(self, judgements=None, deleted=False):
        q = self.items(deleted=deleted)
        if judgements is not None:
            q = q.filter(EntitySetItem.judgement.in_(judgements))
        return q

    def merge(self, other, merged_by_id):
        """Merge two entity_sets into each other. The older one is
        retained. This tries to retain a state where there is only
        one judgement between a set and an entity.
        """
        if other.id == self.id:
            return self
        if other.created_at > self.created_at:
            return other.merge(self, merged_by_id)

        local_items = {i.entity_id: i for i in self.items()}
        for remote in other.items():
            local = local_items.get(remote.entity_id)
            if local is None:
                remote.entityset_id = self.id
                remote.updated_at = datetime.utcnow()
                db.session.add(remote)
                continue
            judgement = local.judgment + remote.judgement
            if judgement == local.judgement:
                remote.delete()
                continue

            origin = local.compared_to_entity_id or remote.compared_to_entity_id
            combined = EntitySetItem(
                entityset_id=self.id,
                entity_id=local.entity_id,
                collection_id=local.collection_id,
                added_by_id=merged_by_id,
                judgement=judgement,
                compared_to_entity_id=origin,
            )
            db.session.add(combined)
            local.delete()
            remote.delete()
        other.delete()
        self.updated_at = datetime.utcnow()
        db.session.add(self)
        db.session.flush()
        return self

    def update(self, data):
        self.label = data.get("label", self.label)
        self.type = data.get("type", self.type)
        self.summary = data.get("summary", self.summary)
        self.layout = data.get("layout", self.layout)
        self.updated_at = datetime.utcnow()
        self.deleted_at = None
        db.session.add(self)
        self.update_entities(data.get("entities", []))

    def update_entities(self, entities):
        """Update entities to the current EntitySet. Will delete EntitySetItems
        not in the provided entities list
        """
        q = EntitySetItem.all(deleted=True)
        q = q.filter(EntitySetItem.entityset_id == self.id)
        existing_items = {item.entity_id: item for item in q}

        for entity_id in entities:
            if entity_id in existing_items:
                item = existing_items.pop(entity_id)
                item.deleted_at = None
            else:
                item = EntitySetItem()
                item.created_at = self.updated_at
            item.added_by_id = self.role_id
            item.collection_id = self.collection_id
            item.entityset_id = self.id
            item.entity_id = entity_id
            item.judgement = Judgement.POSITIVE
            item.updated_at = self.updated_at
            db.session.add(item)

        # Now we delete any existing EntitySetItems that haven't been
        # referenced in entities and removed from the existing_items dict
        for item in existing_items.values():
            if item.deleted_at is None:
                item.delete()

    def delete(self, deleted_at=None):
        pq = db.session.query(EntitySetItem)
        pq = pq.filter(EntitySetItem.entityset_id == self.id)
        pq = pq.filter(EntitySetItem.deleted_at == None)  # noqa
        pq.update({EntitySetItem.deleted_at: deleted_at}, synchronize_session=False)

        self.deleted_at = deleted_at or datetime.utcnow()
        db.session.add(self)

    def to_dict(self):
        data = self.to_dict_dates()
        data.update(
            {
                "id": stringify(self.id),
                "type": self.type,
                "label": self.label,
                "summary": self.summary,
                "entities": self.entities,
                "layout": self.layout,
                "role_id": stringify(self.role_id),
                "collection_id": stringify(self.collection_id),
            }
        )
        return data

    def __repr__(self):
        return "<EntitySet(%r, %r)>" % (self.id, self.collection_id)


class EntitySetItem(db.Model, SoftDeleteModel):
    __tablename__ = "entityset_item"

    id = db.Column(db.Integer, primary_key=True)
    entityset_id = db.Column(
        db.String(ENTITY_ID_LEN), db.ForeignKey("entityset.id"), index=True
    )
    entity_id = db.Column(db.String(ENTITY_ID_LEN), index=True)
    collection_id = db.Column(db.Integer, db.ForeignKey("collection.id"), index=True)

    compared_to_entity_id = db.Column(db.String(ENTITY_ID_LEN))
    added_by_id = db.Column(db.Integer, db.ForeignKey("role.id"))
    judgement = db.Column(db.Enum(Judgement))

    entityset = db.relationship(EntitySet)
    collection = db.relationship(Collection)
    added_by = db.relationship(Role)

    @classmethod
    def by_entity_id(cls, entityset, entity_id):
        q = cls.all()
        q = q.filter(cls.entityset_id == entityset.id)
        q = q.filter(cls.entity_id == entity_id)
        q = q.order_by(cls.created_at.desc())
        return q.first()

    @classmethod
    def save(cls, entityset, entity_id, judgement=None, **data):
        if judgement is None:
            judgement = Judgement.POSITIVE
        else:
            judgement = Judgement(judgement)
        existing = cls.by_entity_id(entityset, entity_id)
        if existing is not None:
            if existing.judgement == judgement:
                return existing
            existing.delete()
        if judgement == Judgement.NO_JUDGEMENT:
            return
        item = cls(
            entityset_id=entityset.id,
            entity_id=entity_id,
            judgement=judgement,
            compared_to_entity_id=data.get("compared_to_entity_id"),
            added_by_id=data.get("added_by_id"),
        )
        db.session.add(item)
        return item

    @classmethod
    def delete_by_collection(cls, collection_id):
        pq = db.session.query(cls)
        pq = pq.filter(cls.collection_id == collection_id)
        pq.delete(synchronize_session=False)

        pq = db.session.query(cls)
        pq = pq.filter(EntitySet.collection_id == collection_id)
        pq = pq.filter(EntitySet.id == cls.entityset_id)
        pq.delete(synchronize_session=False)

    @classmethod
    def delete_by_entity(cls, entity_id):
        pq = db.session.query(cls)
        pq = pq.filter(cls.entity_id == entity_id)
        pq.delete(synchronize_session=False)

    def to_dict(self):
        data = self.to_dict_dates()
        data.update(
            {
                "entityset_id": self.entityset_id,
                "entity_id": self.entity_id,
                "collection_id": self.collection_id,
                "added_by_id": self.added_by_id,
                "compared_to_entity_id": self.compared_to_entity_id,
            }
        )
        if self.judgement:
            data["judgement"] = self.judgement.value
        return data

    def __repr__(self):
        return "<EntitySetItem(%r, %r)>" % (self.entityset_id, self.entity_id)<|MERGE_RESOLUTION|>--- conflicted
+++ resolved
@@ -36,11 +36,7 @@
     TIMELINE = "timeline"
     PROFILE = "profile"
 
-<<<<<<< HEAD
-    TYPES = [LIST, DIAGRAM, TIMELINE]
-=======
-    TYPES = frozenset([GENERIC, DIAGRAM, TIMELINE, PROFILE])
->>>>>>> f9ed8227
+    TYPES = frozenset([LIST, DIAGRAM, TIMELINE, PROFILE])
 
     id = db.Column(db.String(ENTITY_ID_LEN), primary_key=True)
     label = db.Column(db.Unicode)
