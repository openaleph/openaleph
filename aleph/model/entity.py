import logging
from banal import is_mapping, ensure_list
from datetime import datetime
from followthemoney import model
from followthemoney.types import registry
from followthemoney.util import merge_data
from sqlalchemy import or_
from sqlalchemy.dialects.postgresql import JSONB

from aleph.core import db
from aleph.model.collection import Collection
from aleph.model.permission import Permission
from aleph.model.match import Match
from aleph.model.common import SoftDeleteModel, UuidModel
from aleph.model.common import make_textid

log = logging.getLogger(__name__)


class Entity(db.Model, UuidModel, SoftDeleteModel):
    THING = 'Thing'

    name = db.Column(db.Unicode)
    schema = db.Column(db.String(255), index=True)
    foreign_id = db.Column(db.Unicode)
    data = db.Column('data', JSONB)

    collection_id = db.Column(db.Integer, db.ForeignKey('collection.id'), index=True)  # noqa
    collection = db.relationship(Collection, backref=db.backref('entities', lazy='dynamic'))  # noqa

    @property
    def model(self):
        return model.get(self.schema)

    @property
    def names(self):
        names = set([self.name])
        if self.model is None:
            return names
        for name, prop in self.model.properties.items():
<<<<<<< HEAD
            if prop.type not in ['name']:
=======
            if prop.type != registry.name:
>>>>>>> e202163c
                continue
            names.update(ensure_list(self.data.get(name)))
        return names

    def delete_matches(self):
        pq = db.session.query(Match)
        pq = pq.filter(or_(
            Match.entity_id == self.id,
            Match.match_id == self.id))
        pq.delete(synchronize_session=False)
        db.session.refresh(self)

    def delete(self, deleted_at=None):
        self.delete_matches()
        deleted_at = deleted_at or datetime.utcnow()
        for alert in self.alerts:
            alert.delete(deleted_at=deleted_at)
        super(Entity, self).delete(deleted_at=deleted_at)

    @classmethod
    def delete_by_collection(cls, collection_id, deleted_at=None):
        from aleph.model import Alert
        deleted_at = deleted_at or datetime.utcnow()

        entities = db.session.query(cls.id)
        entities = entities.filter(cls.collection_id == collection_id)
        entities = entities.subquery()

        pq = db.session.query(Alert)
        pq = pq.filter(Alert.entity_id.in_(entities))
        pq.update({Alert.deleted_at: deleted_at},
                  synchronize_session=False)

        pq = db.session.query(Match)
        pq = pq.filter(Match.entity_id.in_(entities))
        pq.delete(synchronize_session=False)

        pq = db.session.query(Match)
        pq = pq.filter(Match.match_id.in_(entities))
        pq.delete(synchronize_session=False)

        pq = db.session.query(cls)
        pq = pq.filter(cls.collection_id == collection_id)
        pq = pq.filter(cls.deleted_at == None)  # noqa
        pq.update({cls.deleted_at: deleted_at},
                  synchronize_session=False)

    def merge(self, other):
        if self.id == other.id:
            raise ValueError("Cannot merge an entity with itself.")
        if self.collection_id != other.collection_id:
            raise ValueError("Cannot merge entities from different collections.")  # noqa

        self.schema = model.precise_schema(self.schema, other.schema)
        self.created_at = min((self.created_at, other.created_at))
        self.updated_at = datetime.utcnow()

        data = merge_data(self.data, other.data)
        if self.name != other.name:
            data = merge_data(data, {'alias': [other.name]})
        self.data = data

        # update alerts
        from aleph.model.alert import Alert
        q = db.session.query(Alert).filter(Alert.entity_id == other.id)
        q.update({Alert.entity_id: self.id})

        # delete source entities
        other.delete()
        db.session.add(self)
        db.session.commit()
        db.session.refresh(other)

    def update(self, entity):
        self.schema = entity.get('schema')

        data = entity.get('properties')
        if is_mapping(data):
            data['name'] = [entity.get('name')]
            self.data = self.model.validate(data)
        elif self.data is None:
            self.data = {}

        self.data.pop('name', None)
        self.name = entity.get('name')

        # TODO: should this be mutable?
        # self.foreign_id = entity.get('foreign_id')
        self.updated_at = datetime.utcnow()
        db.session.add(self)

    @classmethod
    def create(cls, data, collection):
        foreign_id = data.get('foreign_id')
        ent = cls.by_foreign_id(foreign_id, collection.id, deleted=True)
        if ent is None:
            ent = cls()
            ent.id = make_textid()
            ent.collection = collection
            ent.foreign_id = foreign_id
        ent.deleted_at = None
        ent.update(data)
        return ent

    @classmethod
    def by_foreign_id(cls, foreign_id, collection_id, deleted=False):
        if foreign_id is None:
            return None
        q = cls.all(deleted=deleted)
        q = q.filter(Entity.collection_id == collection_id)
        q = q.filter(cls.foreign_id == foreign_id)
        q = q.order_by(Entity.deleted_at.desc().nullsfirst())
        return q.first()

    @classmethod
    def all_ids(cls, deleted=False, authz=None):
        q = super(Entity, cls).all_ids(deleted=deleted)
        if authz is not None and not authz.is_admin:
            q = q.join(Permission,
                       cls.collection_id == Permission.collection_id)
            q = q.filter(Permission.deleted_at == None)  # noqa
            q = q.filter(Permission.read == True)  # noqa
            q = q.filter(Permission.role_id.in_(authz.roles))
        return q

    def __repr__(self):
        return '<Entity(%r, %r)>' % (self.id, self.name)<|MERGE_RESOLUTION|>--- conflicted
+++ resolved
@@ -38,11 +38,7 @@
         if self.model is None:
             return names
         for name, prop in self.model.properties.items():
-<<<<<<< HEAD
-            if prop.type not in ['name']:
-=======
             if prop.type != registry.name:
->>>>>>> e202163c
                 continue
             names.update(ensure_list(self.data.get(name)))
         return names
