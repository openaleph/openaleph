import logging
from followthemoney import model

from aleph.model import Document, DocumentRecord
from aleph.index.xref import entity_query
from aleph.index.core import entities_index
from aleph.index.core import records_index
from aleph.index.core import collections_index
from aleph.search.parser import QueryParser, SearchQueryParser  # noqa
from aleph.search.result import QueryResult, DatabaseQueryResult  # noqa
from aleph.search.result import SearchQueryResult  # noqa
from aleph.search.query import Query, AuthzQuery

log = logging.getLogger(__name__)


class DocumentsQuery(AuthzQuery):
    TEXT_FIELDS = ['name^3', 'names.text^2', 'text']
    EXCLUDE_FIELDS = ['roles', 'text']
    SORT_DEFAULT = ['_score', {'name.kw': 'asc'}]

    def get_filters(self):
        filters = super(DocumentsQuery, self).get_filters()
        filters.append({
            'term': {'schemata': Document.SCHEMA}
        })
        return filters

    def get_index(self):
        return entities_index()


class EntityDocumentsQuery(DocumentsQuery):
    """Find documents that mention an entity."""

    def __init__(self, parser, entity=None):
        super(EntityDocumentsQuery, self).__init__(parser)
        self.entity = entity

    def get_query(self):
        query = super(EntityDocumentsQuery, self).get_query()
        if self.entity is None:
            return query

        fingerprints = self.entity.get('fingerprints', [])

        for fp in fingerprints:
            query['bool']['should'].append({
                'match': {
                    'fingerprints': {
                        'query': fp,
                        'fuzziness': 1,
                        'operator': 'and',
                        'boost': 3.0
                    }
                }
            })

        names = self.entity.get('names', [])
        names.extend(fingerprints)

        for name in names:
            for field in ['title', 'summary', 'text']:
                query['bool']['should'].append({
                    'match_phrase': {
                        field: {
                            'query': name,
                            'slop': 3
                        }
                    }
                })

        # TODO: add in other entity info like phone numbers, addresses, etc.
        query['bool']['minimum_should_match'] = 1
        return query


class AlertDocumentsQuery(EntityDocumentsQuery):
    """Find documents matching an alert criterion."""

    def __init__(self, parser, entity=None, since=None):
        super(AlertDocumentsQuery, self).__init__(parser, entity=entity)
        self.since = since

    def get_highlight(self):
        return {
            'fields': {
                'text': {},
                'summary': {},
            }
        }

    def get_query(self):
        query = super(EntityDocumentsQuery, self).get_query()
        if self.since is not None:
            query['bool']['filter'].append({
                "range": {
                    "created_at": {
                        "gt": self.since
                    }
                }
            })
        return query


class EntitiesQuery(AuthzQuery):
    TEXT_FIELDS = ['name^3', 'names.text^2', 'text']
    EXCLUDE_FIELDS = ['roles', 'text']
    SORT_DEFAULT = ['_score', {'name.kw': 'asc'}]

    def get_query(self):
        query = super(EntitiesQuery, self).get_query()
        # TODO do we need to specify "Thing" here???
        query['bool']['must_not'].append({
            'term': {'schemata': Document.SCHEMA}
        })
        return query

    def get_index(self):
        return entities_index()


class SimilarEntitiesQuery(EntitiesQuery):
    """Given an entity, find the most similar other entities."""

    def __init__(self, parser, entity=None):
        super(SimilarEntitiesQuery, self).__init__(parser)
        self.entity = entity

    def get_query(self):
        query = super(SimilarEntitiesQuery, self).get_query()
        return entity_query(self.entity, query=query)


class SuggestEntitiesQuery(EntitiesQuery):
    """Given a text prefix, find the most similar other entities."""
    INCLUDE_FIELDS = ['name', 'schema', 'fingerprints']

    def __init__(self, parser):
        super(SuggestEntitiesQuery, self).__init__(parser)

    def get_query(self):
        query = super(SuggestEntitiesQuery, self).get_query()
        query['bool']['must'] = [{
            'match_phrase_prefix': {
                'names.text': self.parser.prefix
            }
        }]

        # filter types which cannot be resolved via fuzzy matching.
        query['bool']['must_not'].append({
            "terms": {
                "schema": [s.name for s in model if not s.fuzzy]
            }
        })
        return query


class CombinedQuery(AuthzQuery):
    TEXT_FIELDS = ['title^3', 'name^3', 'names.text^2', 'text']
    EXCLUDE_FIELDS = ['roles', 'text']
    SORT_DEFAULT = ['_score', {'name.kw': 'asc'}]

    def get_index(self):
        return entities_index()


class CollectionsQuery(AuthzQuery):
<<<<<<< HEAD
    TEXT_FIELDS = ['label^3', 'summary', 'creator.name']
    SORT_DEFAULT = ['_score', {'label.kw': 'asc'}]
=======
    TEXT_FIELDS = ['label^3', 'text']
    SORT = {
        'default': [{'count': 'desc'}, {'label.kw': 'asc'}],
        'score': ['_score', {'label.kw': 'asc'}],
        'label': [{'label.kw': 'asc'}],
    }
>>>>>>> 1ec2289c

    def get_index(self):
        return collections_index()


class RecordsQueryResult(SearchQueryResult):

    def __init__(self, request, parser, result, schema=None):
        super(RecordsQueryResult, self).__init__(request, parser, result,
                                                 schema=schema)
        ids = [res.get('id') for res in self.results]
        for record in DocumentRecord.find_records(ids):
            for result in self.results:
                if result['id'] == str(record.id):
                    if record.data:
                        result['data'] = record.data
                    if record.text:
                        result['text'] = record.text


class RecordsQuery(Query):
    RESULT_CLASS = RecordsQueryResult
    EXCLUDE_FIELDS = ['text']
    TEXT_FIELDS = ['text']
    SORT_DEFAULT = [{'index': 'asc'}]

    def __init__(self, parser, document=None):
        super(RecordsQuery, self).__init__(parser)
        self.document = document
        self.rows = parser.getintlist('row')

    def get_index(self):
        return records_index()

    def get_sort(self):
        # if len(self.rows) or self.parser.text:
        #     return [{''}]
        return super(RecordsQuery, self).get_sort()

    def get_highlight(self):
        return {
            'fields': {
                'text': {
                    'number_of_fragments': 1
                }
            }
        }

    def get_query(self):
        query = super(RecordsQuery, self).get_query()
        query['bool']['filter'].append({
            'term': {
                'document_id': self.document.id
            }
        })
        if len(self.rows):
            query['bool']['should'].append({
                "constant_score": {
                    "filter": {'terms': {'index': self.rows}},
                    "boost": 1000
                }
            })
        return query<|MERGE_RESOLUTION|>--- conflicted
+++ resolved
@@ -166,17 +166,8 @@
 
 
 class CollectionsQuery(AuthzQuery):
-<<<<<<< HEAD
-    TEXT_FIELDS = ['label^3', 'summary', 'creator.name']
+    TEXT_FIELDS = ['label^3', 'text']
     SORT_DEFAULT = ['_score', {'label.kw': 'asc'}]
-=======
-    TEXT_FIELDS = ['label^3', 'text']
-    SORT = {
-        'default': [{'count': 'desc'}, {'label.kw': 'asc'}],
-        'score': ['_score', {'label.kw': 'asc'}],
-        'label': [{'label.kw': 'asc'}],
-    }
->>>>>>> 1ec2289c
 
     def get_index(self):
         return collections_index()
