--- conflicted
+++ resolved
@@ -218,54 +218,6 @@
     return ('', 202)
 
 
-<<<<<<< HEAD
-=======
-@blueprint.route('/api/2/collections/<int:collection_id>/mapping', methods=['POST', 'PUT'])  # noqa
-def mapping(collection_id):
-    """
-    ---
-    post:
-      summary: Load mappings for a collection
-      description: Load the mapping for the collection with id `collection_id`
-      parameters:
-      - description: The collection ID.
-        in: path
-        name: collection_id
-        required: true
-        schema:
-          minimum: 1
-          type: integer
-      requestBody:
-        content:
-          application/json:
-            schema:
-              type: object
-        description: The mapping to apply.
-        required: true
-      responses:
-        '202':
-          description: Accepted
-      tags:
-      - Collection
-    """
-    collection = get_db_collection(collection_id, request.authz.WRITE)
-    require(request.authz.can_bulk_import())
-    if not request.is_json:
-        raise BadRequest()
-    data = request.get_json().get(collection.foreign_id)
-    for query in keys_values(data, 'queries', 'query'):
-        try:
-            model.make_mapping(query)
-        except InvalidMapping as invalid:
-            raise BadRequest(invalid)
-    queue_task(collection, OP_BULKLOAD, job_id=get_session_id(), payload=data)
-    collection.touch()
-    db.session.commit()
-    refresh_collection(collection_id)
-    return ('', 202)
-
-
->>>>>>> 2408aa88
 @blueprint.route('/api/2/collections/<int:collection_id>/_bulk', methods=['POST'])  # noqa
 @blueprint.route('/api/2/collections/<int:collection_id>/bulk', methods=['POST'])  # noqa
 def bulk(collection_id):
