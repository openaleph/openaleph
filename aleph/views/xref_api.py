--- conflicted
+++ resolved
@@ -133,12 +133,6 @@
       - Collection
     """
     collection = get_db_collection(collection_id, request.authz.READ)
-<<<<<<< HEAD
-    buffer = export_matches(collection, request.authz)
-    file_name = "%s - Crossreference.xlsx" % collection.label
-    return send_file(
-        buffer, mimetype=XLSX, as_attachment=True, attachment_filename=file_name
-=======
     label = "%s - Crossreference results" % collection.label
     export = create_export(
         operation=OP_EXPORT_XREF_RESULTS,
@@ -148,7 +142,6 @@
         expires_after=Export.DEFAULT_EXPIRATION,
         collection=collection,
         mime_type=XLSX,
->>>>>>> 33562367
     )
     job_id = get_session_id()
     payload = {
