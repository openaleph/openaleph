--- conflicted
+++ resolved
@@ -8,12 +8,9 @@
 
 from aleph.core import db, url_for
 from aleph.model import Entity, Audit
-<<<<<<< HEAD
 from aleph.logic.entities import update_entity, delete_entity
 from aleph.logic.collections import update_collection
 from aleph.logic.graph import export_node
-=======
->>>>>>> fecb99a5
 from aleph.search import EntitiesQuery, EntityDocumentsQuery
 from aleph.search import SuggestEntitiesQuery, SimilarEntitiesQuery
 from aleph.search import SearchQueryParser
@@ -178,7 +175,7 @@
     delete_entity(entity)
     db.session.commit()
     update_collection(entity.collection)
-<<<<<<< HEAD
+    refresh_index(entities_index())
     return ('', 204)
 
 
@@ -188,8 +185,4 @@
     entity = export_node(id, update=update)
     resp = jsonify(entity)
     # resp.headers["Access-Control-Allow-Origin"] = "*"
-    return resp
-=======
-    refresh_index(entities_index())
-    return ('', 204)
->>>>>>> fecb99a5
+    return resp