from aleph.views.context import blueprint as cache
from aleph.views.base_api import blueprint as base_api
from aleph.views.sessions_api import blueprint as sessions_api
from aleph.views.roles_api import blueprint as roles_api
from aleph.views.groups_api import blueprint as groups_api
from aleph.views.permissions_api import blueprint as permissions_api
from aleph.views.collections_api import blueprint as collections_api
from aleph.views.entities_api import blueprint as entities_api
from aleph.views.alerts_api import blueprint as alerts_api
from aleph.views.ingest_api import blueprint as ingest_api
from aleph.views.notifications_api import blueprint as notifications_api
from aleph.views.reconcile_api import blueprint as reconcile_api
from aleph.views.xref_api import blueprint as xref_api
from aleph.views.querylog_api import blueprint as querylog_api
from aleph.views.stream_api import blueprint as stream_api
from aleph.views.archive_api import blueprint as archive_api
from aleph.views.status_api import blueprint as status_api
from aleph.views.mappings_api import blueprint as mappings_api
from aleph.views.entitysets_api import blueprint as entitysets_api
from aleph.views.exports_api import blueprint as exports_api


def mount_app_blueprints(app):
    app.register_blueprint(cache)
    app.register_blueprint(base_api)
    app.register_blueprint(sessions_api)
    app.register_blueprint(roles_api)
    app.register_blueprint(groups_api)
    app.register_blueprint(permissions_api, url_prefix="/api/2/collections")
    app.register_blueprint(collections_api, url_prefix="/api/2/collections")
    app.register_blueprint(entities_api)
    app.register_blueprint(alerts_api)
    app.register_blueprint(ingest_api, url_prefix="/api/2/collections")
    app.register_blueprint(reconcile_api)
    app.register_blueprint(notifications_api)
    app.register_blueprint(xref_api)
    app.register_blueprint(querylog_api)
    app.register_blueprint(stream_api)
    app.register_blueprint(archive_api)
    app.register_blueprint(status_api)
    app.register_blueprint(mappings_api, url_prefix="/api/2/collections")
<<<<<<< HEAD
    app.register_blueprint(entitysets_api)
=======
    app.register_blueprint(entitysets_api)
    app.register_blueprint(exports_api)
>>>>>>> 33562367
<|MERGE_RESOLUTION|>--- conflicted
+++ resolved
@@ -39,9 +39,5 @@
     app.register_blueprint(archive_api)
     app.register_blueprint(status_api)
     app.register_blueprint(mappings_api, url_prefix="/api/2/collections")
-<<<<<<< HEAD
     app.register_blueprint(entitysets_api)
-=======
-    app.register_blueprint(entitysets_api)
-    app.register_blueprint(exports_api)
->>>>>>> 33562367
+    app.register_blueprint(exports_api)