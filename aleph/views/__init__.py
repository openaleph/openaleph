--- conflicted
+++ resolved
@@ -38,11 +38,6 @@
     app.register_blueprint(stream_api)
     app.register_blueprint(archive_api)
     app.register_blueprint(status_api)
-<<<<<<< HEAD
-    app.register_blueprint(mappings_api)
-    app.register_blueprint(entitysets_api)
-    app.register_blueprint(exports_api)
-=======
     app.register_blueprint(mappings_api, url_prefix="/api/2/collections")
     app.register_blueprint(entitysets_api)
->>>>>>> 78da650c
+    app.register_blueprint(exports_api)