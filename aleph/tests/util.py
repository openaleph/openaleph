--- conflicted
+++ resolved
@@ -7,11 +7,6 @@
 from tempfile import mkdtemp
 from datetime import datetime
 from servicelayer import settings as sls
-<<<<<<< HEAD
-from flask_testing import TestCase as FlaskTestCase
-from followthemoney import model
-=======
->>>>>>> c912a580
 from followthemoney.cli.util import read_entity
 from werkzeug.utils import cached_property
 from faker import Factory
