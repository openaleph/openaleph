--- conflicted
+++ resolved
@@ -293,13 +293,8 @@
                 "type": "timeline",
                 "collection_id": str(self.col.id),
             },
-<<<<<<< HEAD
-            {"label": "Diagram", "type": "diagram", "collection_id": str(self.col.id),},
-            {"label": "List", "type": "list", "collection_id": str(self.col.id),},
-=======
             {"label": "Diagram", "type": "diagram", "collection_id": str(self.col.id)},
-            {"label": "Generic", "type": "generic", "collection_id": str(self.col.id)},
->>>>>>> f9ed8227
+            {"label": "List", "type": "list", "collection_id": str(self.col.id)},
         )
         url = "/api/2/entitysets"
         for eset in entitysets:
