<<<<<<< HEAD
import time_machine
=======
from contextlib import contextmanager
import unittest.mock as mock
from urllib.parse import urlparse, parse_qs
from requests import Response
>>>>>>> 5b60b4a2

from aleph.core import db
from aleph.settings import SETTINGS
from aleph.model import Collection, Role
from aleph.logic.collections import update_collection
from aleph.views.base_api import _metadata_locale
from aleph.tests.util import TestCase
from aleph.tests.factories.models import RoleFactory
from aleph.oauth import oauth


class SessionsApiTestCase(TestCase):
    def setUp(self):
        super().setUp()
        self.role = RoleFactory.create()

    def test_admin_all_access(self):
        self.wl = Collection()
        self.wl.label = "Test Collection"
        self.wl.foreign_id = "test"
        self.wl.creator = self.create_user("watcher")
        db.session.add(self.wl)
        db.session.commit()
        update_collection(self.wl)
        _, headers = self.login(foreign_id="admin", is_admin=True)
        res = self.client.get("/api/2/collections/%s" % self.wl.id, headers=headers)
        assert res.status_code == 200, res

    def test_metadata_get_with_password_registration_enabled(self):
        _metadata_locale.cache_clear()
        SETTINGS.OAUTH = False
        res = self.client.get("/api/2/metadata")
        assert res.status_code == 200, res
        auth = res.json["auth"]
        assert not auth.get("oauth_uri"), auth
        assert auth["registration_uri"], res

    def test_metadata_get_without_password_login(self):
        _metadata_locale.cache_clear()
        SETTINGS.PASSWORD_LOGIN = False
        SETTINGS.OAUTH = False
        res = self.client.get("/api/2/metadata")
        assert res.status_code == 200, res
        auth = res.json["auth"]
        assert not auth.get("oauth_uri"), auth
        assert not auth.get("password_login_uri"), auth
        assert not auth.get("registration_uri"), auth

    def test_password_login_get(self):
        res = self.client.get("/api/2/sessions/login")
        assert res.status_code == 405, res

    def test_password_login_post_no_data(self):
        SETTINGS.PASSWORD_LOGIN = True
        res = self.client.post("/api/2/sessions/login")
        assert res.status_code == 400, res

    def test_password_login_post_good_email_and_password(self):
        SETTINGS.PASSWORD_LOGIN = True
        secret = self.fake.password()
        self.role.set_password(secret)
        data = {"email": self.role.email, "password": secret}
        res = self.client.post("/api/2/sessions/login", data=data)
        assert res.status_code == 200, res
        headers = {"Authorization": "Token %s" % res.json["token"]}
        res = self.client.get("/api/2/roles/%s" % self.role.id, headers=headers)
        assert res.status_code == 200, res
        assert res.json["id"] == str(self.role.id), res

<<<<<<< HEAD
    def test_password_login_last_login(self):
        SETTINGS.PASSWORD_LOGIN = True
        secret = self.fake.password()
        self.role.set_password(secret)
        assert self.role.last_login_at is None

        data = {"email": self.role.email, "password": "this is not the password"}
        res = self.client.post("/api/2/sessions/login", data=data)
        assert res.status_code == 400

        db.session.refresh(self.role)
        assert self.role.last_login_at is None

        with time_machine.travel("2024-01-01T00:00:00"):
            data = {"email": self.role.email, "password": secret}
            res = self.client.post("/api/2/sessions/login", data=data)
            assert res.status_code == 200

        db.session.refresh(self.role)
        last_login_at = self.role.last_login_at.isoformat(timespec="seconds")
        assert last_login_at == "2024-01-01T00:00:00"
=======
    def test_password_login_incorrect_email_and_password(self):
        SETTINGS.PASSWORD_LOGIN = True
        secret = self.fake.password()
        self.role.set_password(secret)
        data = {"email": self.role.email, "password": "this is not the password"}
        res = self.client.post("/api/2/sessions/login", data=data)
        assert res.status_code == 400, res
        assert res.json["message"] == "Invalid user or password."

    def test_password_login_post_blocked_user(self):
        SETTINGS.PASSWORD_LOGIN = True
        secret = self.fake.password()
        self.role.set_password(secret)
        self.role.is_blocked = True
        db.session.add(self.role)
        db.session.commit()

        data = {"email": self.role.email, "password": "this is not the password"}
        res = self.client.post("/api/2/sessions/login", data=data)
        assert res.status_code == 400, res
        assert res.json["message"] == "Invalid user or password."

        data = {"email": self.role.email, "password": secret}
        res = self.client.post("/api/2/sessions/login", data=data)
        assert res.status_code == 403, res
        assert res.json["message"] == "Your account has been blocked."


class SessionsApiOAuthTestCase(TestCase):
    def setUp(self):
        super().setUpClass()

        SETTINGS.OAUTH = True
        SETTINGS.OAUTH_HANDLER = "test-oidc"
        SETTINGS.OAUTH_KEY = "test-client"
        SETTINGS.OAUTH_SECRET = "test-secret"

        # Depending on the value of the `OAUTH_*` settings, an OAuth provider is initialized
        # when initializing the Flask app, so we need to recreate it after setting the setting
        self.init_app()

        # Usually, this setting is discovered automatically by fetching the identity
        # provider’s metadata endpoint
        oauth.provider.authorize_url = "https://example.org/oauth/authorize"
        oauth.provider.access_token_url = "https://example.org/oauth/token"

    def test_oauth_init(self):
        res = self.client.get("/api/2/sessions/oauth")
        assert res.status_code == 302

        # After starting the OAuth flow, the user is redirected to the identity provider...
        location = urlparse(res.headers["Location"])
        assert location.netloc == "example.org"
        assert location.path == "/oauth/authorize"

        query = parse_qs(location.query)
        assert query["response_type"] == ["code"]
        assert query["client_id"] == ["test-client"]

    def test_oauth_callback(self):
        res = self.client.get("/api/2/sessions/oauth")
        location = urlparse(res.headers["Location"])
        query = parse_qs(location.query)

        state = query["state"]

        # Once the user has been authenticated, the identity provider redirects the user back and
        # includes multiple query parameters, including an authorization code. Aleph then uses
        # the auth code and sends another request to the identity provider to exchange the auth code
        # for OAuth tokens (including an ID token that contains information about the users identity).
        # In a test environment, we need to mock the request to the identity provider and the
        # validation of the returned ID token.
        with mock_oauth_token_exchange(name="John Doe", email="john.doe@example.org"):
            res = self.client.get(
                "/api/2/sessions/callback",
                query_string={
                    "code": "example-auth-code",
                    "state": state,
                },
            )

        # After a successful auth flow the users is redirected to the frontend and the users API auth token
        # is included in the URL fragment
        location = urlparse(res.headers["Location"])
        assert location.netloc == "aleph.ui"
        assert location.path == "/oauth"

        fragment_query = parse_qs(location.fragment)
        auth_token = fragment_query["token"][0]

        role_id, _ = auth_token.split(".")
        res = self.client.get(
            f"/api/2/roles/{role_id}",
            headers={"Authorization": f"Token {auth_token}"},
        )

        assert res.json["name"] == "John Doe"
        assert res.json["email"] == "john.doe@example.org"

    def test_oauth_callback_incorrect_state(self):
        with mock_oauth_token_exchange(name="John Doe", email="john.doe@example.org"):
            res = self.client.get(
                "/api/2/sessions/callback",
                query_string={
                    "code": "example-auth-code",
                    # This is a random value usually returned from the `oauth_init` method as
                    # a query parameter in the redirect
                    "state": "random123",
                },
            )

        assert res.status_code == 401

    def test_oauth_callback_blocked_user(self):
        role = Role.load_or_create(
            foreign_id="test-oidc:john.doe@example.org",
            type_=Role.USER,
            name="John Doe",
        )
        role.is_blocked = True
        role.email = "john.doe@example.org"
        db.session.add(role)
        db.session.commit()

        res = self.client.get("/api/2/sessions/oauth")
        location = urlparse(res.headers["Location"])
        query = parse_qs(location.query)

        state = query["state"]

        with mock_oauth_token_exchange(name="John Doe", email="john.doe@example.org"):
            res = self.client.get(
                "/api/2/sessions/callback",
                query_string={
                    "code": "example-auth-code",
                    "state": state,
                },
            )

        assert res.status_code == 302

        location = urlparse(res.headers["Location"])
        assert location.netloc == "aleph.ui"
        assert location.path == "/oauth"

        query = parse_qs(location.query)
        assert query["status"] == ["error"]
        assert query["code"] == ["403"]


@contextmanager
def mock_oauth_token_exchange(name: str, email: str):
    patch_send = mock.patch("requests.sessions.Session.send")
    patch_parse = mock.patch(
        "authlib.integrations.flask_client.remote_app.FlaskRemoteApp.parse_id_token"
    )

    with patch_send as send_mock, patch_parse as parse_mock:
        send_mock.return_value = mock.Mock(
            spec=Response,
            json=lambda: {"id_token": "fake_token"},
        )

        # https://openid.net/specs/openid-connect-core-1_0.html#StandardClaims
        parse_mock.return_value = {
            "name": "John Doe",
            "email": "john.doe@example.org",
        }

        yield
>>>>>>> 5b60b4a2
<|MERGE_RESOLUTION|>--- conflicted
+++ resolved
@@ -1,11 +1,8 @@
-<<<<<<< HEAD
 import time_machine
-=======
 from contextlib import contextmanager
 import unittest.mock as mock
 from urllib.parse import urlparse, parse_qs
 from requests import Response
->>>>>>> 5b60b4a2
 
 from aleph.core import db
 from aleph.settings import SETTINGS
@@ -75,7 +72,7 @@
         assert res.status_code == 200, res
         assert res.json["id"] == str(self.role.id), res
 
-<<<<<<< HEAD
+
     def test_password_login_last_login(self):
         SETTINGS.PASSWORD_LOGIN = True
         secret = self.fake.password()
@@ -97,7 +94,7 @@
         db.session.refresh(self.role)
         last_login_at = self.role.last_login_at.isoformat(timespec="seconds")
         assert last_login_at == "2024-01-01T00:00:00"
-=======
+
     def test_password_login_incorrect_email_and_password(self):
         SETTINGS.PASSWORD_LOGIN = True
         secret = self.fake.password()
@@ -267,5 +264,4 @@
             "email": "john.doe@example.org",
         }
 
-        yield
->>>>>>> 5b60b4a2
+        yield