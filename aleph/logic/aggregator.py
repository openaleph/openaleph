--- conflicted
+++ resolved
@@ -1,9 +1,6 @@
 from ftmq.store.fragments import get_fragments
 from ftmq.store.fragments.dataset import Fragments
-<<<<<<< HEAD
-=======
 from openaleph_procrastinate.settings import OpenAlephSettings
->>>>>>> 41def707
 
 MODEL_ORIGIN = "model"
 settings = OpenAlephSettings()
@@ -16,8 +13,4 @@
 def get_aggregator(collection, origin="aleph") -> Fragments:
     """Connect to a followthemoney dataset."""
     dataset = get_aggregator_name(collection)
-<<<<<<< HEAD
-    return get_fragments(dataset, origin=origin)
-=======
-    return get_fragments(dataset, origin=origin, database_uri=settings.fragments_uri)
->>>>>>> 41def707
+    return get_fragments(dataset, origin=origin, database_uri=settings.fragments_uri)