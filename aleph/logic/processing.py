import logging
from banal import is_mapping, ensure_list
from followthemoney import model
from followthemoney.exc import InvalidData
from followthemoney.pragma import remove_checksums

from aleph.model import Entity, Document
from aleph.queues import ingest_entity
from aleph.analysis import analyze_entity
from aleph.queues import queue_task, OP_INDEX
from aleph.index.entities import index_bulk
from aleph.logic.entities import refresh_entity_id
from aleph.logic.collections import refresh_collection
from aleph.logic.aggregator import get_aggregator

log = logging.getLogger(__name__)


def _collection_proxies(collection):
    for entity in Entity.by_collection(collection.id).yield_per(5000):
        yield entity.to_proxy()
    for document in Document.by_collection(collection.id).yield_per(5000):
        yield document.to_proxy()


def process_collection(stage, collection, ingest=True, sync=False):
    """Trigger a full re-parse of all documents and re-build the
    search index from the aggregator."""
    aggregator = get_aggregator(collection)
    for proxy in _collection_proxies(collection):
        if ingest and proxy.schema.is_a(Document.SCHEMA):
            ingest_entity(collection, proxy,
                          job_id=stage.job.id,
                          sync=sync)
        else:
            aggregator.put(proxy, fragment='db')
            queue_task(collection, OP_INDEX,
                       job_id=stage.job.id,
                       payload={'entity_id': proxy.id},
                       context={'sync': sync})
    aggregator.close()


def _process_entity(entity, sync=False):
    """Perform pre-index processing on an entity, includes running the
<<<<<<< HEAD
    NLP pipeline"""
    if entity.id is None:
        raise InvalidData("No ID for entity", errors=entity.to_dict())
=======
    NLP pipeline."""
>>>>>>> 04fb7393
    analyze_entity(entity)
    if sync:
        refresh_entity_id(entity.id)
    # log.debug("Index: %r", entity)
    return entity


<<<<<<< HEAD
def _fetch_entities(stage, collection, entity_ids=None, batch=50):
    aggregator = get_aggregator(collection)
    try:
        if entity_ids is None:
            yield from aggregator
            return
        for entity_id in entity_ids:
            yield from aggregator.iterate(entity_id=entity_id)

=======
def _fetch_entities(stage, collection, entity_id=None, batch=100):
    aggregator = get_aggregator(collection)
    if entity_id is not None:
        entity_id = ensure_list(entity_id)
>>>>>>> 04fb7393
        # WEIRD: Instead of indexing a single entity, this will try
        # pull a whole batch of them off the queue and do it at once.
        for task in stage.get_tasks(limit=batch):
            entity_id.append(task.payload.get('entity_id'))
        stage.mark_done(len(entity_id) - 1)

    yield from aggregator.iterate(entity_id=entity_id)
    aggregator.close()


def index_aggregate(stage, collection, sync=False, **kwargs):
    """Project the contents of the collections aggregator into the index."""
    entity_ids = kwargs.get('entity_ids')
    mapping_id = kwargs.get('mapping_id')
    entities = _fetch_entities(stage, collection, entity_ids=entity_ids)
    entities = (_process_entity(e, sync=sync) for e in entities)
    index_bulk(collection, entities, job_id=stage.job.id, mapping_id=mapping_id)  # noqa
    refresh_collection(collection.id)


def bulk_write(collection, entities, job_id=None, unsafe=False):
    """Write a set of entities - given as dicts - to the index."""
    # This is called mainly by the /api/2/collections/X/_bulk API.
    def _generate():
        for data in entities:
            if not is_mapping(data):
                raise InvalidData("Failed to read input data", errors=data)
            entity = model.get_proxy(data)
            if entity.id is None:
                raise InvalidData("No ID for entity", errors=entity.to_dict())
            if not unsafe:
                entity = remove_checksums(entity)
            yield _process_entity(entity)

    index_bulk(collection, _generate(), job_id=job_id)
    refresh_collection(collection.id)<|MERGE_RESOLUTION|>--- conflicted
+++ resolved
@@ -43,13 +43,7 @@
 
 def _process_entity(entity, sync=False):
     """Perform pre-index processing on an entity, includes running the
-<<<<<<< HEAD
-    NLP pipeline"""
-    if entity.id is None:
-        raise InvalidData("No ID for entity", errors=entity.to_dict())
-=======
     NLP pipeline."""
->>>>>>> 04fb7393
     analyze_entity(entity)
     if sync:
         refresh_entity_id(entity.id)
@@ -57,29 +51,17 @@
     return entity
 
 
-<<<<<<< HEAD
-def _fetch_entities(stage, collection, entity_ids=None, batch=50):
+def _fetch_entities(stage, collection, entity_ids=None, batch=100):
     aggregator = get_aggregator(collection)
-    try:
-        if entity_ids is None:
-            yield from aggregator
-            return
-        for entity_id in entity_ids:
-            yield from aggregator.iterate(entity_id=entity_id)
-
-=======
-def _fetch_entities(stage, collection, entity_id=None, batch=100):
-    aggregator = get_aggregator(collection)
-    if entity_id is not None:
-        entity_id = ensure_list(entity_id)
->>>>>>> 04fb7393
+    if entity_ids is not None:
+        entity_ids = ensure_list(entity_ids)
         # WEIRD: Instead of indexing a single entity, this will try
         # pull a whole batch of them off the queue and do it at once.
         for task in stage.get_tasks(limit=batch):
-            entity_id.append(task.payload.get('entity_id'))
-        stage.mark_done(len(entity_id) - 1)
+            entity_ids.append(task.payload.get('entity_id'))
+        stage.mark_done(len(entity_ids) - 1)
 
-    yield from aggregator.iterate(entity_id=entity_id)
+    yield from aggregator.iterate(entity_id=entity_ids)
     aggregator.close()
 
 
