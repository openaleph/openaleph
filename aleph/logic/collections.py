--- conflicted
+++ resolved
@@ -3,16 +3,9 @@
 
 from aleph.core import db, cache
 from aleph.authz import Authz
-<<<<<<< HEAD
-from aleph.queues import cancel_queue, ingest_entity
-from aleph.queues import queue_task, OP_INDEX
-from aleph.model import Collection, Entity, Document, Match
-from aleph.model import Permission, Events, Mapping
-=======
 from aleph.queues import cancel_queue
 from aleph.model import Collection, Entity, Document, Match, Diagram
 from aleph.model import Permission, Events
->>>>>>> 9b8f3703
 from aleph.index import collections as index
 from aleph.logic.notifications import publish, flush_notifications
 from aleph.logic.aggregator import get_aggregator, drop_aggregator
@@ -108,11 +101,7 @@
     deleted_at = collection.deleted_at or datetime.utcnow()
     Entity.delete_by_collection(collection.id, deleted_at=deleted_at)
     Document.delete_by_collection(collection.id)
-<<<<<<< HEAD
-    Mapping.delete_by_collection(collection.id)
-=======
     Diagram.delete_by_collection(collection.id)
->>>>>>> 9b8f3703
     if not keep_metadata:
         Permission.delete_by_collection(collection.id, deleted_at=deleted_at)
         collection.delete(deleted_at=deleted_at)
