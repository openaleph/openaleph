--- conflicted
+++ resolved
@@ -53,11 +53,7 @@
     """Send the given FtM entity proxy to the ingest-file service."""
     if proxy.schema.is_a(Document.SCHEMA_FOLDER):
         index_proxy(collection, proxy, sync=sync)
-<<<<<<< HEAD
-    priority = Queue.PRIO_HIGH if sync else None
-=======
     priority = Stage.PRIO_HIGH if sync else None
->>>>>>> 7b470bdc
     log.debug("Ingest entity [%s]: %s", proxy.id, proxy.caption)
     queue = get_queue(collection, OP_INGEST, job_id=job_id, priority=priority)
     from aleph.logic.aggregator import get_aggregator_name
