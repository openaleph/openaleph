apiVersion: batch/v1
kind: Job
metadata:
  name: aleph-upgrade
  labels:
    app.kubernetes.io/managed-by: {{ .Release.Service | quote }}
    app.kubernetes.io/instance: {{ .Release.Name | quote }}
    app.kubernetes.io/version: {{ .Chart.AppVersion }}
    helm.sh/chart: "{{ .Chart.Name }}-{{ .Chart.Version }}"
  annotations:
    # This is what defines this resource as a hook. Without this line, the
    # job is considered part of the release.
    "helm.sh/hook": pre-install,pre-upgrade
    # "helm.sh/hook-weight": "-5"
    "helm.sh/hook-delete-policy": hook-succeeded
spec:
  backoffLimit: 1
  ttlSecondsAfterFinished: 60
  parallelism: 1
  completions: 1
  template:
    metadata:
      name: aleph-upgrade
      labels:
        app.kubernetes.io/managed-by: {{ .Release.Service | quote }}
        app.kubernetes.io/instance: {{ .Release.Name | quote }}
        helm.sh/chart: "{{ .Chart.Name }}-{{ .Chart.Version }}"
    spec:
      nodeSelector: {{- toYaml .Values.upgrade.nodeSelector | nindent 8 }}
      restartPolicy: Never
      securityContext: {{- toYaml .Values.upgrade.podSecurityContext | nindent 8 }}
      containers:
        - name: aleph-upgrade
          image: "{{ .Values.global.image.repository }}:{{ .Values.global.image.tag }}"
          imagePullPolicy: {{ .Values.global.image.pullPolicy }}
          command: ["aleph", "upgrade"]
          volumeMounts:
            {{ if .Values.global.google }}
            - mountPath: /var/secrets/google
              name: service-account-aleph
              readOnly: true
            {{ end }}
          securityContext:
            {{- toYaml .Values.upgrade.containerSecurityContext | nindent 12 }}
          resources:
            {{- toYaml .Values.upgrade.containerResources | nindent 12 }}
          env:
            {{- range $key, $value := .Values.global.commonEnv }}
            - name: {{ $key }}
              value: {{ $value | quote }}
            {{- end }}
            {{- range $key, $value := .Values.global.env }}
            - name: {{ $key }}
              value: {{ $value | quote }}
            {{- end }}
            {{- range $key, $value := .Values.upgrade.env }}
            - name: {{ $key }}
              value: {{ $value | quote }}
            {{- end }}
            - name: ALEPH_DATABASE_URI
              valueFrom:
                secretKeyRef:
                  name: aleph-secrets
                  key: ALEPH_DATABASE_URI
            - name: ALEPH_OAUTH_SECRET
              valueFrom:
                secretKeyRef:
                  name: aleph-secrets
                  key: ALEPH_OAUTH_SECRET
            - name: ALEPH_SECRET_KEY
              valueFrom:
                secretKeyRef:
                  name: aleph-secrets
                  key: ALEPH_SECRET_KEY
            - name: FTM_STORE_URI
              valueFrom:
                secretKeyRef:
                  name: aleph-secrets
                  key: FTM_STORE_URI
            - name: RABBITMQ_PASSWORD
              valueFrom:
                secretKeyRef:
                  name: aleph-secrets
                  key: RABBITMQ_PASSWORD
<<<<<<< HEAD
=======
                  optional: true
>>>>>>> 25049026
            - name: SENTRY_DSN
              valueFrom:
                secretKeyRef:
                  name: aleph-secrets
                  key: SENTRY_DSN
                  optional: true
            {{ if .Values.global.google }}
            - name: GOOGLE_APPLICATION_CREDENTIALS
              value: /var/secrets/google/service-account.json
            {{ end }}
            {{ if .Values.global.amazon }}
            - name: AWS_ACCESS_KEY_ID
              valueFrom:
                secretKeyRef:
                  name: aleph-secrets
                  key: AWS_ACCESS_KEY_ID
            - name: AWS_SECRET_ACCESS_KEY
              valueFrom:
                secretKeyRef:
                  name: aleph-secrets
                  key: AWS_SECRET_ACCESS_KEY
            {{ end }}
      volumes:
        {{ if .Values.global.google }}
        - name: service-account-aleph
          secret:
            secretName: service-account-aleph
        {{ end }}<|MERGE_RESOLUTION|>--- conflicted
+++ resolved
@@ -82,10 +82,7 @@
                 secretKeyRef:
                   name: aleph-secrets
                   key: RABBITMQ_PASSWORD
-<<<<<<< HEAD
-=======
                   optional: true
->>>>>>> 25049026
             - name: SENTRY_DSN
               valueFrom:
                 secretKeyRef:
