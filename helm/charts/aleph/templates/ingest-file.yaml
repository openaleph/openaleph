--- conflicted
+++ resolved
@@ -59,10 +59,7 @@
                 secretKeyRef:
                   name: aleph-secrets
                   key: RABBITMQ_PASSWORD
-<<<<<<< HEAD
-=======
                   optional: true
->>>>>>> 25049026
             - name: SENTRY_DSN
               valueFrom:
                 secretKeyRef:
