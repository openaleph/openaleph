# Aleph

Helm chart for Aleph

## Values

### Global configs

| Key | Type | Default | Description |
|-----|------|---------|-------------|
| global.amazon | bool | `true` | Are we using AWS services like s3? |
| global.google | bool | `false` | Are we using GCE services like storage, vision api? |
| global.image.repository | string | `"alephdata/aleph"` | Aleph docker image repo |
<<<<<<< HEAD
| global.image.tag | string | `"3.14.1-rc17"` | Aleph docker image tag |
=======
| global.image.tag | string | `"3.14.1"` | Aleph docker image tag |
>>>>>>> c2d47200
| global.image.tag | string | `"Always"` |  |
| global.namingPrefix | string | `"aleph"` | Prefix for the names of k8s resources |

### Environment variables

| Key | Type | Default | Description |
|-----|------|---------|-------------|
| global.env.ALEPH_API_RATE_LIMIT | string | `"600"` | API rate limiting (req/min for anonymous users) |
| global.env.ALEPH_APP_NAME | string | `"aleph"` | App name |
| global.env.ALEPH_APP_TITLE | string | `"Aleph"` | App title |
| global.env.ALEPH_CACHE | string | `"true"` |  |
| global.env.ALEPH_DEBUG | string | `"false"` |  |
| global.env.ALEPH_ELASTICSEARCH_URI | string | `"http://aleph-index-master.default.svc.cluster.local:9200"` |  |
| global.env.ALEPH_FORCE_HTTPS | string | `"false"` |  |
| global.env.ALEPH_INDEX_PREFIX | string | `"aleph"` |  |
| global.env.ALEPH_INDEX_READ | string | `"v1:v2"` |  |
| global.env.ALEPH_INDEX_REPLICAS | string | `"2"` |  |
| global.env.ALEPH_INDEX_WRITE | string | `"v2"` |  |
| global.env.ALEPH_OAUTH | string | `"false"` | Enable OAuth login? |
| global.env.ALEPH_PAGES_PATH | string | `"/aleph/site/aleph.occrp.org/pages"` |  |
| global.env.ALEPH_PASSWORD_LOGIN | string | `"true"` | Enable password login? |
| global.env.ALEPH_UI_URL | string | `"http://localhost"` |  |
| global.env.ELASTICSEARCH_TIMEOUT | string | `"600"` | Default elasticsearch timeout |
| global.env.REDIS_URL | string | `"redis://aleph-redis-master.default.svc.cluster.local:6379/0"` | Redis url |

Checkout [https://docs.alephdata.org/developers/installation#configuration](https://docs.alephdata.org/developers/installation#configuration) for all available options.<|MERGE_RESOLUTION|>--- conflicted
+++ resolved
@@ -11,11 +11,7 @@
 | global.amazon | bool | `true` | Are we using AWS services like s3? |
 | global.google | bool | `false` | Are we using GCE services like storage, vision api? |
 | global.image.repository | string | `"alephdata/aleph"` | Aleph docker image repo |
-<<<<<<< HEAD
-| global.image.tag | string | `"3.14.1-rc17"` | Aleph docker image tag |
-=======
 | global.image.tag | string | `"3.14.1"` | Aleph docker image tag |
->>>>>>> c2d47200
 | global.image.tag | string | `"Always"` |  |
 | global.namingPrefix | string | `"aleph"` | Prefix for the names of k8s resources |
 
