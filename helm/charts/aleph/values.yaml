global:
  google: false # Are we using any google services? Storage, Vision API?
  amazon: true # Are we using amazon s3 for storage?

  namingPrefix: aleph # prefix for service names. eg: with prefix=aleph the api will be named aleph-api

  image:
    repository: alephdata/aleph
<<<<<<< HEAD
    tag: "3.13.1-rc6"
=======
    tag: "3.13.1-rc3"
>>>>>>> fe691b8a
    pullPolicy: Always

  commonEnv:
    LOG_FORMAT: JSON
    REDIS_URL: redis://aleph-redis-master.default.svc.cluster.local:6379/0

  env:
    ALEPH_DEBUG: "false"
    ALEPH_CACHE: "true"
    ALEPH_FORCE_HTTPS: "false"
    ALEPH_URL_SCHEME: "https"
    ALEPH_APP_TITLE: "Aleph"
    ALEPH_APP_DESCRIPTION: "The global archive of research material for investigative reporting."
    ALEPH_PAGES_PATH: "/aleph/site/aleph.occrp.org/pages"
    ALEPH_APP_NAME: aleph
    # ALEPH_CONTENT_POLICY: "default-src 'self' 'unsafe-inline' 'unsafe-eval' *.occrp.org *.googleapis.com; connect-src 'self' *.occrp.org *.googleapis.com; img-src data: blob: *.occrp.org *.googleapis.com;"
    # ALEPH_GOOGLE_REQUEST_LOGGING: "true"
    ALEPH_PASSWORD_LOGIN: "true"
    # ALEPH_ADMINS: pudo@occrp.org
    # ALEPH_MAIL_FROM: notifications@aleph.occrp.org
    # ALEPH_MAIL_HOST: core-mail.default.svc.cluster.local
    # ALEPH_MAIL_USERNAME: ""
    # ALEPH_MAIL_PASSWORD: ""
    # ALEPH_MAIL_PORT: "25"
    # ALEPH_MAIL_TLS: "false"
    # ALEPH_MAIL_SSL: "false"
    ALEPH_UI_URL: http://localhost
    # ALEPH_FAVICON: https://cdn.occrp.org/common/logo/RedTransparent_globe.png
    # ALEPH_LOGO: https://cdn.occrp.org/common/logo/WhiteTransparent_globe.png
    ALEPH_ELASTICSEARCH_URI: http://aleph-index-master.default.svc.cluster.local:9200
    ALEPH_INDEX_PREFIX: "aleph"
    ALEPH_INDEX_WRITE: "v1"
    ALEPH_INDEX_READ: "v1"
    ALEPH_INDEX_REPLICAS: "2"
    ALEPH_API_RATE_LIMIT: "600"
    ALEPH_OAUTH: "false"
    # ALEPH_OAUTH_KEY: data-occrp-org
    # ALEPH_OAUTH_METADATA_URL: https://secure.occrp.org/auth/realms/general/.well-known/openid-configuration
    ELASTICSEARCH_TIMEOUT: "600"

# Aleph API - templates/api.yaml
api:
  strategy:
    rollingUpdate:
      maxSurge: 4
      maxUnavailable: 10%
    type: RollingUpdate

  podAnnotations: {}

  nodeSelector: {}

  podSecurityContext:
    runAsUser: 1000
    runAsGroup: 1000
    fsGroup: 1000

  image:
    pullPolicy: Always

  containerSecurityContext:
    readOnlyRootFilesystem: true
    allowPrivilegeEscalation: false

  containerResources:
    requests:
      memory: 2000Mi
      cpu: 200m
    limits:
      memory: 3000Mi

  hpa:
    minReplicas: 1
    maxReplicas: 14
    scalingMetrics:
      - type: Resource
        resource:
          name: cpu
          targetAverageUtilization: 60

# Aleph Upgrade Job - templates/aleph-upgrade-job.yaml
upgrade:
  containerResources:
    requests:
      memory: 600Mi

# convert-document Service - templates/covert-document.yaml
convertdocument:
  strategy:
    rollingUpdate:
      maxSurge: 2
      maxUnavailable: 70%
    type: RollingUpdate

  podAnnotations:
    "cluster-autoscaler.kubernetes.io/safe-to-evict": "true"

  nodeSelector: {}

  podSecurityContext:
    runAsUser: 1000
    runAsGroup: 1000
    fsGroup: 1000

  image:
    repository: ghcr.io/alephdata/convert-document
    pullPolicy: Always
    tag: "3.16.1"

  containerSecurityContext:
    readOnlyRootFilesystem: true

  containerResources:
    requests:
      memory: 120Mi
      cpu: 300m
    limits:
      memory: 500Mi
      # cpu: 2000m

  service:
    type: ClusterIP
    port: 3000

  hpa:
    minReplicas: 2
    maxReplicas: 30
    scalingMetrics:
      - type: Resource
        resource:
          name: cpu
          targetAverageUtilization: 50

# ingest-file Service - templates/covert-document.yaml
ingestfile:
  strategy:
    rollingUpdate:
      maxSurge: 20
      maxUnavailable: 100%
    type: RollingUpdate

  podAnnotations:
    "cluster-autoscaler.kubernetes.io/safe-to-evict": "true"

  nodeSelector: {}

  podSecurityContext:
    runAsUser: 1000
    runAsGroup: 1000
    fsGroup: 1000

  terminationGracePeriodSeconds: 300

  image:
    repository: ghcr.io/alephdata/ingest-file
    tag: "3.18.1"
    pullPolicy: Always

  containerSecurityContext:
    readOnlyRootFilesystem: true

  containerResources:
    requests:
      cpu: 300m
      memory: 2000Mi
    limits:
      # cpu: 1000m
      memory: 3000Mi

  env:
    WORKER_THREADS: 0
    OCR_VISION_API: false
    INGESTORS_CONVERT_DOCUMENT_URL: http://aleph-convert-document.default.svc.cluster.local:3000/convert

  hpa:
    minReplicas: 5
    maxReplicas: 60
    scalingMetrics:
      - type: Resource
        resource:
          name: cpu
          targetAverageUtilization: 100

# Aleph UI - templates/ui.yaml
ui:
  replicas: 2

  strategy:
    rollingUpdate:
      maxSurge: 2
      maxUnavailable: 50%
    type: RollingUpdate

  podAnnotations:
    "cluster-autoscaler.kubernetes.io/safe-to-evict": "true"

  nodeSelector: {}

  podSecurityContext: {}

  image:
    repository: alephdata/aleph-ui-production
    pullPolicy: Always

  containerSecurityContext: {}

  containerResources:
    requests:
      cpu: 50m
      memory: 21Mi

  # Nginx config - templates/config-map.yaml
  nginxConfig:
    mime.types: |
      types {
          text/html                                        html htm shtml;
          text/css                                         css;
          text/xml                                         xml;
          image/gif                                        gif;
          image/jpeg                                       jpeg jpg;
          application/javascript                           js;
          image/png                                        png;
          image/svg+xml                                    svg svgz;
          image/tiff                                       tif tiff;
          image/x-icon                                     ico;
          image/x-jng                                      jng;
          application/font-woff                            woff;
          application/json                                 json;
          application/zip                                  zip;
      }
    nginx.conf: |
      worker_processes 4;

      events {
        worker_connections 1024;
      }

      http {
        include mime.types;
        index index.html;
        sendfile on;

        server {
          listen 80 default_server;

          access_log off;
          add_header X-Clacks-Overhead          "GNU DCG; JK; MK";
          add_header Feature-Policy             "accelerometer 'none'; camera 'none'; geolocation 'none'; gyroscope 'none'; magnetometer 'none'; microphone 'none'; payment 'none'; usb 'none'";

          location ~ ^/static.* {
            root /assets;
            expires 14d;
          }

          location / {
            root /assets;
            try_files $uri $uri/ /index.html;
            expires 1s;
          }
        }
      }

# Aleph Worker - templates/worker.yaml
worker:
  strategy:
    rollingUpdate:
      maxSurge: 2
      maxUnavailable: 100%
    type: RollingUpdate

  podAnnotations: {}

  nodeSelector: {}

  podSecurityContext:
    runAsUser: 1000
    runAsGroup: 1000
    fsGroup: 1000

  image: {}

  # Scaling:
  replicas: 2

  containerSecurityContext:
    readOnlyRootFilesystem: true
    allowPrivilegeEscalation: false

  containerResources:
    requests:
      cpu: 301m
      memory: 300Mi
    limits:
      # cpu: 1000m
      memory: 800Mi

  env:
    WORKER_THREADS: 5<|MERGE_RESOLUTION|>--- conflicted
+++ resolved
@@ -6,11 +6,7 @@
 
   image:
     repository: alephdata/aleph
-<<<<<<< HEAD
     tag: "3.13.1-rc6"
-=======
-    tag: "3.13.1-rc3"
->>>>>>> fe691b8a
     pullPolicy: Always
 
   commonEnv:
