--- conflicted
+++ resolved
@@ -6,11 +6,7 @@
 
   image:
     repository: ghcr.io/alephdata/aleph
-<<<<<<< HEAD
-    tag: "3.14.1-rc17"
-=======
     tag: "3.14.1"
->>>>>>> c2d47200
     pullPolicy: Always
 
   commonEnv:
