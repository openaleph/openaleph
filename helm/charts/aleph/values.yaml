--- conflicted
+++ resolved
@@ -6,11 +6,7 @@
 
   image:
     repository: ghcr.io/alephdata/aleph
-<<<<<<< HEAD
-    tag: "3.15.5"
-=======
     tag: "3.15.6"
->>>>>>> 90344258
     pullPolicy: Always
 
   commonEnv:
@@ -127,11 +123,7 @@
 
   image:
     repository: ghcr.io/alephdata/ingest-file
-<<<<<<< HEAD
-    tag: "3.20.0"
-=======
     tag: "3.20.3"
->>>>>>> 90344258
     pullPolicy: Always
 
   containerSecurityContext:
