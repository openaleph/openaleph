apiVersion: v2
name: aleph
description: Helm chart for Aleph
type: application
<<<<<<< HEAD
version: 3.14.1-rc17
appVersion: 3.14.1-rc17
=======
version: 3.14.1
appVersion: 3.14.1
>>>>>>> c2d47200
<|MERGE_RESOLUTION|>--- conflicted
+++ resolved
@@ -2,10 +2,5 @@
 name: aleph
 description: Helm chart for Aleph
 type: application
-<<<<<<< HEAD
-version: 3.14.1-rc17
-appVersion: 3.14.1-rc17
-=======
 version: 3.14.1
-appVersion: 3.14.1
->>>>>>> c2d47200
+appVersion: 3.14.1