--- conflicted
+++ resolved
@@ -2,10 +2,5 @@
 name: aleph
 description: Helm chart for Aleph
 type: application
-<<<<<<< HEAD
 version: 3.15.1
-appVersion: 3.15.1
-=======
-version: 3.15.0
-appVersion: 3.15.0
->>>>>>> 006216ba
+appVersion: 3.15.1