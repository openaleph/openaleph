apiVersion: v2
name: aleph
description: Helm chart for Aleph
type: application
<<<<<<< HEAD
version: 3.15.5-rc1
appVersion: 3.15.5-rc1
=======
version: 3.16.0-rc3
appVersion: 3.16.0-rc3
>>>>>>> 25049026
<|MERGE_RESOLUTION|>--- conflicted
+++ resolved
@@ -2,10 +2,5 @@
 name: aleph
 description: Helm chart for Aleph
 type: application
-<<<<<<< HEAD
-version: 3.15.5-rc1
-appVersion: 3.15.5-rc1
-=======
 version: 3.16.0-rc3
-appVersion: 3.16.0-rc3
->>>>>>> 25049026
+appVersion: 3.16.0-rc3