apiVersion: v2
name: aleph
description: Helm chart for Aleph
type: application
<<<<<<< HEAD
version: 3.15.5
appVersion: 3.15.5
=======
version: 3.15.6
appVersion: 3.15.6
>>>>>>> 90344258
<|MERGE_RESOLUTION|>--- conflicted
+++ resolved
@@ -2,10 +2,5 @@
 name: aleph
 description: Helm chart for Aleph
 type: application
-<<<<<<< HEAD
-version: 3.15.5
-appVersion: 3.15.5
-=======
 version: 3.15.6
 appVersion: 3.15.6
->>>>>>> 90344258
