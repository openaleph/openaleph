--- conflicted
+++ resolved
@@ -2,10 +2,5 @@
 name: aleph
 description: Helm chart for Aleph
 type: application
-<<<<<<< HEAD
 version: 3.15.4
-appVersion: 3.15.4
-=======
-version: 3.15.3
-appVersion: 3.15.3
->>>>>>> f222d8cb
+appVersion: 3.15.4