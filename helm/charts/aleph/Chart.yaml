--- conflicted
+++ resolved
@@ -2,10 +2,5 @@
 name: aleph
 description: Helm chart for Aleph
 type: application
-<<<<<<< HEAD
 version: 3.15.4-rc1
-appVersion: 3.15.4-rc1
-=======
-version: 3.15.3
-appVersion: 3.15.3
->>>>>>> 6bf87500
+appVersion: 3.15.4-rc1