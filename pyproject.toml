[project]
name = "aleph"
version = "5.0.0-rc2"
description = "Search and browse documents and data; find the people and companies you look for."
authors = [
    { name = "Friedrich Lindenberg", email = "friedrich@pudo.org" },
    { name = "OCCRP Data Team", email = "data@occrp.org" },
    { name = "ID.IO", email = "hi@investigativedata.org" },
    { name = "Data and Research Center – DARC", email = "hi@dataresearchcenter.org" },
]
license = "MIT"
readme = "README.md"
requires-python = ">= 3.11, <4.0.0"
dependencies = [
    "banal (>=1.0.6,<2.0.0)",
    "followthemoney (>=4.1.1,<5.0.0)",
<<<<<<< HEAD
    "ftmq[postgres] (>=4.1.0,<5.0.0)",
=======
    "ftmq[postgres] (>=4.1.1,<5.0.0)",
>>>>>>> 41def707
    "normality (>=3.0.1,<4.0.0)",
    "pydantic (>=2.10.6,<3.0.0)",
    "pantomime (==0.6.1)",
    "Flask (<3.0)",
    "Flask-SQLAlchemy (==3.1.1)",
    "Flask-Mail (==0.10.0)",
    "Flask-Migrate  (==4.0.7)",
    "Flask-Cors (==5.0.0)",
    "flask-babel (==4.0.0)",
    "flask-talisman (==1.1.0)",
    "SQLAlchemy (==2.0.36)",
    "alembic (==1.14.0)",
    "Authlib (==0.15.5)",
    "elasticsearch (==7.17.0)",
    "marshmallow (==3.23.1)",
    "gunicorn[eventlet] (==23.0.0)",
    "jsonschema (==4.23.0)",
    "apispec (==6.7.1)",
    "apispec-webframeworks (==1.2.0)",
    "blinker (==1.9.0)",
    "babel (==2.16.0)",
    "pyyaml (==6.0.2)",
    "python-frontmatter (==1.1.0)",
    "pyjwt (==2.9.0)",
    "cryptography (==43.0.3)",
    "requests[security] (==2.32.3)",
    "tabulate (==0.9.0)",
    "zipstream-new (==1.1.8)",
    "prometheus-client (==0.17.1)",
    "followthemoney-compare (==0.4.4)",
    # servicelayer extras requirements
    "servicelayer @ git+https://github.com/openaleph/servicelayer",
    "boto3 (>=1.11.9,<2.0.0)",
    "grpcio (>=1.32.0,<2.0.0)",
    "google-cloud-storage (>=1.31.0,<3.0.0)",
    "pytest (==8.3.3)",
    "pytest-cov (==6.0.0)",
    "factory-boy (==3.3.1)",
    "Faker (==30.8.2)",
    "debugpy (==1.8.8)",
    "ipython (==8.29.0)",
    "coverage (==7.6.4)",
    "nose (==1.3.7)",
    "bump2version (==1.0.1)",
    "black (==24.10.0)",
    "ruff (==0.7.3)",
    "isort (==5.13.2)",
    "mkdocs (==1.6.1)",
    "mkdocs-material (==9.6.11)",
    # TODO - remove sentry eventually
    "sentry-sdk[flask] (==2.19.2)",
    "psycopg2-binary (>=2.9.10,<3.0.0)",
    "legacy-cgi; python_version >= '3.13'",
    "openaleph-procrastinate (>=0.0.23,<0.0.24)",
    "lxml[html-clean] (>=5.4.0,<6.0.0)"
]

[project.scripts]
aleph = "aleph.manage:cli"

[project.gui-scripts]
aleph = "aleph.manage:cli"

[tool.poetry.group.dev.dependencies]
factory-boy = "^3.3.1"
Faker = "^30.8.2"
pytest = "^8.3.3"
pytest-cov = "^6.0.0"
debugpy = "^1.8.8"
ipython = "^8.29.0"
coverage = "^7.6.4"
nose = "^1.3.7"
bump2version = "^1.0.1"
black = "^24.10.0"
ruff = "^0.7.3"
isort = "^5.13.2"
ipdb = "^0.13.13"
pytest-env = "^1.1.5"


[build-system]
requires = ["poetry-core"]
build-backend = "poetry.core.masonry.api"

[tool.poetry.requires-plugins]
poetry-plugin-export = ">=1.8"

[tool.pytest_env]
DEBUG = 1
OPENALEPH_INGEST_DEFER = 0
OPENALEPH_ANALYZE_DEFER = 0
PROCRASTINATE_SYNC = 1
PROCRASTINATE_APP = "aleph.procrastinate.tasks.app"<|MERGE_RESOLUTION|>--- conflicted
+++ resolved
@@ -14,11 +14,7 @@
 dependencies = [
     "banal (>=1.0.6,<2.0.0)",
     "followthemoney (>=4.1.1,<5.0.0)",
-<<<<<<< HEAD
-    "ftmq[postgres] (>=4.1.0,<5.0.0)",
-=======
     "ftmq[postgres] (>=4.1.1,<5.0.0)",
->>>>>>> 41def707
     "normality (>=3.0.1,<4.0.0)",
     "pydantic (>=2.10.6,<3.0.0)",
     "pantomime (==0.6.1)",
