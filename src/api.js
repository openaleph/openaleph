import axios from 'axios';
import queryString from 'query-string';

export const endpoint = axios.create({
  baseURL: 'http://localhost:3000/api/2',
<<<<<<< HEAD
  headers: {}
});

export const setAuthHeader = function (value) {
  endpoint.defaults.headers.common['Authorization'] = value;
};
=======
  headers: {},
  // Use non-bracket array params format
  paramsSerializer: queryString.stringify
});
>>>>>>> cb900321
<|MERGE_RESOLUTION|>--- conflicted
+++ resolved
@@ -3,16 +3,11 @@
 
 export const endpoint = axios.create({
   baseURL: 'http://localhost:3000/api/2',
-<<<<<<< HEAD
-  headers: {}
+  headers: {},
+  // Use non-bracket array params format
+  paramsSerializer: queryString.stringify
 });
 
 export const setAuthHeader = function (value) {
   endpoint.defaults.headers.common['Authorization'] = value;
-};
-=======
-  headers: {},
-  // Use non-bracket array params format
-  paramsSerializer: queryString.stringify
-});
->>>>>>> cb900321
+};