from setuptools import setup, find_packages

setup(
    name='aleph',
    version='0.2',
    description="Document sifting web frontend",
    long_description="",
    classifiers=[
        "Development Status :: 3 - Alpha",
        "Intended Audience :: Developers",
        "Operating System :: OS Independent",
        "Programming Language :: Python",
    ],
    keywords='',
    author='Friedrich Lindenberg',
    author_email='friedrich@pudo.org',
    url='http://grano.cc',
    license='MIT',
    packages=find_packages(exclude=['ez_setup', 'examples', 'test']),
    namespace_packages=[],
    include_package_data=True,
    zip_safe=False,
    install_requires=[],
    test_suite='nose.collector',
    entry_points={
        'aleph.ingestors': [
            'html = aleph.ingest.text:HtmlIngestor',
            'pdf = aleph.ingest.text:PDFIngestor',
            'doc = aleph.ingest.text:DocumentIngestor',
            'img = aleph.ingest.text:ImageIngestor',
            'email = aleph.ingest.email:EmailFileIngestor',
            'skip = aleph.ingest.dummy:SkipIngestor',
            'pst = aleph.ingest.email:OutlookIngestor',
            'messy = aleph.ingest.tabular:MessyTablesIngestor',
            'dbf = aleph.ingest.tabular:DBFIngestor',
            'rar = aleph.ingest.packages:RARIngestor',
            'zip = aleph.ingest.packages:ZipIngestor',
            'tar = aleph.ingest.packages:TarIngestor',
            'gz = aleph.ingest.packages:GzipIngestor',
            'bz2 = aleph.ingest.packages:BZ2Ingestor'
        ],
        'aleph.analyzers': [
            'lang = aleph.analyze.language:LanguageAnalyzer',
            'entities = aleph.analyze.entities:EntityAnalyzer'
        ],
        'aleph.crawlers': [
            'opennames = aleph.crawlers.opennames:OpenNamesCrawler',
            'spindle = aleph.crawlers.spindle:SpindleCrawler',
            'idrequests = aleph.crawlers.idashboard:IDRequests',
            'idfiles = aleph.crawlers.idashboard:IDFiles',
<<<<<<< HEAD
            'blacklight = aleph.crawlers.blacklight:BlacklightCrawler'
=======
            'blacklight = aleph.crawlers.blacklight:BlacklightCrawler',
            'sourceafrica = aleph.crawlers.sourceafrica:SourceAfricaCrawler'
>>>>>>> 974a521c
        ],
        'console_scripts': [
            'aleph = aleph.manage:main',
        ]
    },
    tests_require=[
        'coverage', 'nose'
    ]
)<|MERGE_RESOLUTION|>--- conflicted
+++ resolved
@@ -48,12 +48,8 @@
             'spindle = aleph.crawlers.spindle:SpindleCrawler',
             'idrequests = aleph.crawlers.idashboard:IDRequests',
             'idfiles = aleph.crawlers.idashboard:IDFiles',
-<<<<<<< HEAD
-            'blacklight = aleph.crawlers.blacklight:BlacklightCrawler'
-=======
             'blacklight = aleph.crawlers.blacklight:BlacklightCrawler',
             'sourceafrica = aleph.crawlers.sourceafrica:SourceAfricaCrawler'
->>>>>>> 974a521c
         ],
         'console_scripts': [
             'aleph = aleph.manage:main',
