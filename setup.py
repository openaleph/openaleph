--- conflicted
+++ resolved
@@ -2,11 +2,7 @@
 
 setup(
     name="aleph",
-<<<<<<< HEAD
-    version="3.15.5",
-=======
     version="3.15.6",
->>>>>>> 90344258
     description="Document sifting web frontend",
     classifiers=[
         "Intended Audience :: Developers",
