--- conflicted
+++ resolved
@@ -2,11 +2,7 @@
 
 setup(
     name="aleph",
-<<<<<<< HEAD
-    version="3.14.1-rc17",
-=======
     version="3.14.1",
->>>>>>> c2d47200
     description="Document sifting web frontend",
     classifiers=[
         "Intended Audience :: Developers",
