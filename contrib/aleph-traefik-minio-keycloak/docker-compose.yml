version: "3.3"

services:
  postgres:
    image: postgres:13.6
    hostname: postgres
    ports:
      - "127.0.0.1:15432:5432"
    volumes:
      - "./DATA/aleph-postgres:/var/lib/postgresql/data"
    environment:
      POSTGRES_USER: aleph
      POSTGRES_PASSWORD: aleph
      POSTGRES_DATABASE: aleph
    labels:
      - "traefik.enable=false"

  elasticsearch:
    image: ghcr.io/alephdata/aleph-elasticsearch:3bb5dbed97cfdb9955324d11e5c623a5c5bbc410
    hostname: elasticsearch
    environment:
      - discovery.type=single-node
    ports:
      - "127.0.0.1:19200:9200"
    volumes:
      - "./DATA/elasticsearch-data:/usr/share/elasticsearch/data"
    labels:
      - "traefik.enable=false"

  redis:
    image: redis:alpine
    command: [ "redis-server", "--save", "3600", "10" ]
    volumes:
      - "./DATA/redis-data:/data"
    labels:
      - "traefik.enable=false"

  convert-document:
    image: ghcr.io/alephdata/convert-document:3.16.1
    read_only: true
    restart: on-failure
    user: app
    tmpfs: /tmp
    labels:
      - "traefik.enable=false"

  ingest-file:
<<<<<<< HEAD
    image: ghcr.io/alephdata/ingest-file:3.18.1
=======
    image: ghcr.io/alephdata/ingest-file:3.18.3-rc1
>>>>>>> fe691b8a
    tmpfs:
      - /tmp:mode=777
    volumes:
      - ./DATA/archive-data:/data
    links:
      - postgres
      - redis
      - convert-document
    depends_on:
      - postgres
      - redis
      - convert-document
    restart: on-failure
    env_file:
      - aleph.env
    labels:
      - "traefik.enable=false"

  worker:
    image: alephdata/aleph:${ALEPH_TAG:-3.12.2}
    command: aleph worker
    restart: on-failure
    links:
      - postgres
      - elasticsearch
      - redis
      - ingest-file
    depends_on:
      - postgres
      - elasticsearch
      - redis
      - ingest-file
      - keycloak-postgres
      - keycloak
    tmpfs:
      - /tmp
    volumes:
      - "./DATA/archive-data:/data"
    env_file:
      - aleph.env
    labels:
      - "traefik.enable=false"

  shell:
    image: alephdata/aleph:${ALEPH_TAG:-3.12.2}
    command: /bin/bash
    depends_on:
      - postgres
      - elasticsearch
      - redis
      - ingest-file
      - worker
    tmpfs:
      - /tmp
    volumes:
      - ./DATA/archive-data:/data
      - "./mappings:/aleph/mappings"
      - "~:/host"
    env_file:
      - aleph.env
    labels:
      - "traefik.enable=false"

  api:
    image: alephdata/aleph:${ALEPH_TAG:-3.12.2}
    command: gunicorn -w 6 -b 0.0.0.0:8000 --log-level debug --log-file - aleph.wsgi:app
    expose:
      - 8000
    depends_on:
      - postgres
      - elasticsearch
      - redis
      - worker
      - ingest-file
      - minio
      - traefik
    tmpfs:
      - /tmp
    volumes:
      - ./DATA/archive-data:/data
    env_file:
      - aleph.env
    labels:
      - "traefik.enable=false"

  ui:
    image: alephdata/aleph-ui-production:${ALEPH_TAG:-3.12.2}
    depends_on:
      - api
      - traefik
    expose:
      - 8080
    labels:
      - traefik.enable=true
      - traefik.http.routers.ui.rule=Host(`your-base-domain`)
      - traefik.http.services.ui.loadbalancer.server.port=8080
      - traefik.http.routers.ui.entrypoints=websecure
      - traefik.http.routers.ui.tls=true
      - traefik.http.routers.ui.tls.certresolver=lets-encrypt

  keycloak-postgres:
    image: postgres:13.6
    hostname: keycloak-postgres
    ports:
      - "127.0.0.1:25432:5432"
    volumes:
      - "./DATA/keycloak-postgres:/var/lib/postgresql/data"
    environment:
      POSTGRES_DB: keycloak
      POSTGRES_USER: keycloak
      POSTGRES_PASSWORD: keycloak
    labels:
      - "traefik.enable=false"

  keycloak:
    image: jboss/keycloak
    hostname: keycloak
    links:
      - keycloak-postgres
    volumes:
      - "./contrib/keycloak/keycloak-create-realm.sh:/usr/local/bin/keycloak-create-realm.sh"
    environment:
      DB_VENDOR: POSTGRES
      DB_ADDR: keycloak-postgres
      DB_DATABASE: keycloak
      DB_USER: keycloak
      DB_SCHEMA: public
      DB_PASSWORD: keycloak
      # KEYCLOAK_USER: admin
      # KEYCLOAK_PASSWORD: REDACTED
      JDBC_PARAMS: "ssl=false"
      PROXY_ADDRESS_FORWARDING: "true"
      KEYCLOAK_FRONTEND_URL: "https://auth.your-base-domain/auth/"
    expose:
      - 8080
    labels:
      - traefik.enable=true
      - traefik.http.routers.keycloak.rule=Host(`auth.your-base-domain`)
      - traefik.http.services.keycloak.loadbalancer.server.port=8080
      - traefik.http.routers.keycloak.entrypoints=websecure
      - traefik.http.routers.keycloak.tls=true
      - traefik.http.routers.keycloak.tls.certresolver=lets-encrypt

  traefik:
    image: "traefik:v2.6"
    container_name: "traefik"
    ports:
      - "80:80"
      - "443:443"
    volumes:
      - "/var/run/docker.sock:/var/run/docker.sock:ro"
      - "./DATA/LETSENCRYPT/:/letsencrypt"
      - "./traefik.toml:/traefik.toml"
      - "./traefik_dynamic.toml:/traefik_dynamic.toml"
    labels:
      - "traefik.enable=true"

  whoami:
    image: "traefik/whoami"
    container_name: "whoami.your-base-domain"
    labels:
      - traefik.enable=true
      - traefik.http.routers.whoami.rule=Host(`whoami.your-base-domain`)
      - traefik.http.routers.whoami.entrypoints=websecure
      - traefik.http.routers.whoami.tls=true
      - traefik.http.routers.whoami.tls.certresolver=lets-encrypt

  # root user is access_key root password is secret key
  minio:
    image: 'bitnami/minio:latest'
    hostname: minio
    ports:
      - '127.0.0.1:9000:9000'
      - '127.0.0.1:9001:9001'
    volumes:
      - './DATA/minio_data:/data'
    environment:
      - MINIO_ROOT_USER=minioadmin
      - MINIO_ROOT_PASSWORD=minioadmin
    labels:
      - "traefik.enable=false"


volumes:
  archive-data: {}
  postgres-data: {}
  redis-data: {}
  elasticsearch-data: {}<|MERGE_RESOLUTION|>--- conflicted
+++ resolved
@@ -45,11 +45,7 @@
       - "traefik.enable=false"
 
   ingest-file:
-<<<<<<< HEAD
-    image: ghcr.io/alephdata/ingest-file:3.18.1
-=======
     image: ghcr.io/alephdata/ingest-file:3.18.3-rc1
->>>>>>> fe691b8a
     tmpfs:
       - /tmp:mode=777
     volumes:
