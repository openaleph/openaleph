--- conflicted
+++ resolved
@@ -65,11 +65,7 @@
       - "traefik.enable=false"
 
   worker:
-<<<<<<< HEAD
-    image: ghcr.io/alephdata/aleph:${ALEPH_TAG:-3.14.1-rc17}
-=======
     image: ghcr.io/alephdata/aleph:${ALEPH_TAG:-3.14.1}
->>>>>>> c2d47200
     command: aleph worker
     restart: on-failure
     links:
@@ -94,11 +90,7 @@
       - "traefik.enable=false"
 
   shell:
-<<<<<<< HEAD
-    image: ghcr.io/alephdata/aleph:${ALEPH_TAG:-3.14.1-rc17}
-=======
     image: ghcr.io/alephdata/aleph:${ALEPH_TAG:-3.14.1}
->>>>>>> c2d47200
     command: /bin/bash
     depends_on:
       - postgres
@@ -118,11 +110,7 @@
       - "traefik.enable=false"
 
   api:
-<<<<<<< HEAD
-    image: ghcr.io/alephdata/aleph:${ALEPH_TAG:-3.14.1-rc17}
-=======
     image: ghcr.io/alephdata/aleph:${ALEPH_TAG:-3.14.1}
->>>>>>> c2d47200
     command: gunicorn -w 6 -b 0.0.0.0:8000 --log-level debug --log-file - aleph.wsgi:app
     expose:
       - 8000
@@ -144,11 +132,7 @@
       - "traefik.enable=false"
 
   ui:
-<<<<<<< HEAD
-    image: ghcr.io/alephdata/aleph-ui-production:${ALEPH_TAG:-3.14.1-rc17}
-=======
     image: ghcr.io/alephdata/aleph-ui-production:${ALEPH_TAG:-3.14.1}
->>>>>>> c2d47200
     depends_on:
       - api
       - traefik
