version: "3.2"

services:
  postgres:
    image: postgres:10.0
    hostname: postgres
    ports:
      - "127.0.0.1:15432:5432"
    volumes:
      - postgres-data:/var/lib/postgresql/data
    environment:
      POSTGRES_USER: aleph
      POSTGRES_PASSWORD: aleph
      POSTGRES_DATABASE: aleph

  elasticsearch:
    build:
      context: services/elasticsearch
    image: alephdata/aleph-elasticsearch:${ALEPH_TAG:-latest}
    hostname: elasticsearch
    environment:
      - discovery.type=single-node
      - "ES_JAVA_OPTS=-Xms1g -Xmx1g"
    ports:
      - "127.0.0.1:19200:9200"
    volumes:
      - elasticsearch-data:/usr/share/elasticsearch/data

  redis:
    image: redis:alpine
    command: [ "redis-server", "--appendonly", "yes" ]
    volumes:
      - redis-data:/data

  convert-document:
    image: alephdata/convert-document:3.16.1
    restart: on-failure
    tmpfs:
      - /tmp
      - /root/.config
      - /home/app/.config

  ingest-file:
    build:
      context: services/ingest-file
<<<<<<< HEAD
    image: alephdata/ingest-file:3.18.1
=======
    image: alephdata/ingest-file:3.18.3-rc1
>>>>>>> fe691b8a
    hostname: ingest
    tmpfs: /tmp
    volumes:
      - archive-data:/data
      - "./services/ingest-file/ingestors:/ingestors/ingestors"
      - "./services/ingest-file/tests:/ingestors/tests"
      - "./services/ingest-file/data:/ingestors/data"
      - "./services/ingest-file/requirements.txt:/ingestors/requirements.txt"
      - "/:/host"
    links:
      - postgres
      - redis
      - convert-document
    restart: on-failure
    env_file:
      - aleph.env

  app:
    build:
      context: .
    image: alephdata/aleph:${ALEPH_TAG:-latest}
    hostname: aleph
    command: /bin/bash
    links:
      - postgres
      - elasticsearch
      - redis
      - ingest-file
      #- keycloak-postgres
      #- keycloak
    tmpfs: /tmp
    volumes:
      - archive-data:/data
      - "./aleph:/aleph/aleph"
      - "./contrib:/aleph/contrib"
      - "./mappings:/aleph/mappings"
      - "/:/host"
    cap_add:
      - SYS_PTRACE
    environment:
      ALEPH_DEBUG: "true"
      ALEPH_SECRET_KEY: "development"
    env_file:
      - aleph.env

  api:
    build:
      context: .
    image: alephdata/aleph:${ALEPH_TAG:-latest}
    command: aleph run -h 0.0.0.0 -p 5000 --with-threads --reload --debugger
    ports:
      - "127.0.0.1:5000:5000"
    restart: on-failure
    links:
      - postgres
      - elasticsearch
      - redis
      - ingest-file
      - keycloak-postgres
      - keycloak
    tmpfs: /tmp
    volumes:
      - archive-data:/data
      - "./aleph:/aleph/aleph"
    environment:
      ALEPH_DEBUG: "true"
      ALEPH_SECRET_KEY: "development"
      ALEPH_PASSWORD_LOGIN: "false"
      ALEPH_OAUTH: "true"
      ALEPH_OAUTH_HANDLER: "keycloak"
      ALEPH_OAUTH_KEY: "aleph-ui"
      ALEPH_OAUTH_BASE_URL: "http://keycloak:8080/"
      ALEPH_OAUTH_AUTHORIZE_URL: "http://localhost:1580/auth/realms/aleph-users/protocol/openid-connect/auth"
      ALEPH_OAUTH_TOKEN_URL: "http://keycloak:8080/auth/realms/aleph-users/protocol/openid-connect/token"
      ALEPH_OAUTH_SCOPE: "read"
      ALEPH_OAUTH_TOKEN_METHOD: "POST"
    env_file:
      - aleph.env

  ui:
    build:
      context: ui
    image: alephdata/aleph-ui:${ALEPH_TAG:-latest}
    links:
      - api
    command: npm run start
    ports:
      - "127.0.0.1:8080:8080"
    volumes:
      - "./ui/src:/alephui/src"
      - "./ui/public:/alephui/public"
      - "./ui/package.json:/alephui/package.json"
    environment:
      PORT: "8080"
      CI: "true"
    env_file:
      - aleph.env

  keycloak-postgres:
    image: postgres
    hostname: keycloak-postgres
    ports:
      - "127.0.0.1:25432:5432"
    volumes:
      - keycloak-postgres-data:/var/lib/postgresql/data
    environment:
      POSTGRES_DB: keycloak
      POSTGRES_USER: keycloak
      POSTGRES_PASSWORD: keycloak

  keycloak:
    image: quay.io/keycloak/keycloak:latest
    hostname: keycloak
    links:
      - keycloak-postgres
    volumes:
      - "./contrib/keycloak/keycloak-create-realm.sh:/usr/local/bin/keycloak-create-realm.sh"
    environment:
      DB_VENDOR: POSTGRES
      DB_ADDR: keycloak-postgres
      DB_DATABASE: keycloak
      DB_USER: keycloak
      DB_SCHEMA: public
      DB_PASSWORD: keycloak
      KEYCLOAK_USER: admin
      KEYCLOAK_PASSWORD: Pa55w0rd
      # Uncomment the line below if you want to specify JDBC parameters. The parameter below is just an example, and it shouldn't be used in production without knowledge. It is highly recommended that you read the PostgreSQL JDBC driver documentation in order to use it.
      JDBC_PARAMS: "ssl=false"
    ports:
      - "127.0.0.1:1580:8080"

volumes:
  archive-data: {}
  elasticsearch-data: {}
  postgres-data: {}
  redis-data: {}
  keycloak-postgres-data: {}<|MERGE_RESOLUTION|>--- conflicted
+++ resolved
@@ -43,11 +43,7 @@
   ingest-file:
     build:
       context: services/ingest-file
-<<<<<<< HEAD
-    image: alephdata/ingest-file:3.18.1
-=======
     image: alephdata/ingest-file:3.18.3-rc1
->>>>>>> fe691b8a
     hostname: ingest
     tmpfs: /tmp
     volumes:
