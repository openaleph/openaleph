version: "3.2"

services:
  postgres:
    image: postgres:10.0
    volumes:
      - postgres-data:/var/lib/postgresql/data
    environment:
      POSTGRES_USER: aleph
      POSTGRES_PASSWORD: aleph
      POSTGRES_DATABASE: aleph

  elasticsearch:
    image: ghcr.io/alephdata/aleph-elasticsearch:3bb5dbed97cfdb9955324d11e5c623a5c5bbc410
    hostname: elasticsearch
    environment:
      - discovery.type=single-node
    volumes:
      - elasticsearch-data:/usr/share/elasticsearch/data

  redis:
    image: redis:alpine
    command: [ "redis-server", "--save", "3600", "10" ]
    volumes:
      - redis-data:/data

  convert-document:
    image: ghcr.io/alephdata/convert-document:3.16.1
    read_only: true
    restart: on-failure
    user: app
    tmpfs: /tmp

  ingest-file:
<<<<<<< HEAD
    image: ghcr.io/alephdata/ingest-file:3.18.1
=======
    image: ghcr.io/alephdata/ingest-file:3.18.3-rc1
>>>>>>> fe691b8a
    tmpfs:
      - /tmp:mode=777
    volumes:
      - archive-data:/data
    depends_on:
      - postgres
      - redis
      - convert-document
    restart: on-failure
    env_file:
      - aleph.env

  worker:
<<<<<<< HEAD
    image: alephdata/aleph:${ALEPH_TAG:-3.13.1-rc6}
=======
    image: alephdata/aleph:${ALEPH_TAG:-3.13.1-rc3}
>>>>>>> fe691b8a
    command: aleph worker
    restart: on-failure
    depends_on:
      - postgres
      - elasticsearch
      - redis
      - ingest-file
    tmpfs:
      - /tmp
    volumes:
      - archive-data:/data
    env_file:
      - aleph.env

  shell:
<<<<<<< HEAD
    image: alephdata/aleph:${ALEPH_TAG:-3.13.1-rc6}
=======
    image: alephdata/aleph:${ALEPH_TAG:-3.13.1-rc3}
>>>>>>> fe691b8a
    command: /bin/bash
    depends_on:
      - postgres
      - elasticsearch
      - redis
      - ingest-file
      - worker
    tmpfs:
      - /tmp
    volumes:
      - archive-data:/data
      - "./mappings:/aleph/mappings"
      - "~:/host"
    env_file:
      - aleph.env

  api:
<<<<<<< HEAD
    image: alephdata/aleph:${ALEPH_TAG:-3.13.1-rc6}
=======
    image: alephdata/aleph:${ALEPH_TAG:-3.13.1-rc3}
>>>>>>> fe691b8a
    command: gunicorn -w 6 -b 0.0.0.0:8000 --timeout 3600 --log-level debug --log-file - aleph.wsgi:app
    expose:
      - 8000
    depends_on:
      - postgres
      - elasticsearch
      - redis
      - worker
      - ingest-file
    tmpfs:
      - /tmp
    volumes:
      - archive-data:/data
    env_file:
      - aleph.env

  ui:
<<<<<<< HEAD
    image: alephdata/aleph-ui-production:${ALEPH_TAG:-3.13.1-rc6}
=======
    image: alephdata/aleph-ui-production:${ALEPH_TAG:-3.13.1-rc3}
>>>>>>> fe691b8a
    depends_on:
      - api
    ports:
      - "8080:8080"

volumes:
  archive-data: {}
  postgres-data: {}
  redis-data: {}
  elasticsearch-data: {}<|MERGE_RESOLUTION|>--- conflicted
+++ resolved
@@ -32,11 +32,7 @@
     tmpfs: /tmp
 
   ingest-file:
-<<<<<<< HEAD
-    image: ghcr.io/alephdata/ingest-file:3.18.1
-=======
     image: ghcr.io/alephdata/ingest-file:3.18.3-rc1
->>>>>>> fe691b8a
     tmpfs:
       - /tmp:mode=777
     volumes:
@@ -50,11 +46,7 @@
       - aleph.env
 
   worker:
-<<<<<<< HEAD
     image: alephdata/aleph:${ALEPH_TAG:-3.13.1-rc6}
-=======
-    image: alephdata/aleph:${ALEPH_TAG:-3.13.1-rc3}
->>>>>>> fe691b8a
     command: aleph worker
     restart: on-failure
     depends_on:
@@ -70,11 +62,7 @@
       - aleph.env
 
   shell:
-<<<<<<< HEAD
     image: alephdata/aleph:${ALEPH_TAG:-3.13.1-rc6}
-=======
-    image: alephdata/aleph:${ALEPH_TAG:-3.13.1-rc3}
->>>>>>> fe691b8a
     command: /bin/bash
     depends_on:
       - postgres
@@ -92,11 +80,7 @@
       - aleph.env
 
   api:
-<<<<<<< HEAD
     image: alephdata/aleph:${ALEPH_TAG:-3.13.1-rc6}
-=======
-    image: alephdata/aleph:${ALEPH_TAG:-3.13.1-rc3}
->>>>>>> fe691b8a
     command: gunicorn -w 6 -b 0.0.0.0:8000 --timeout 3600 --log-level debug --log-file - aleph.wsgi:app
     expose:
       - 8000
@@ -114,11 +98,7 @@
       - aleph.env
 
   ui:
-<<<<<<< HEAD
     image: alephdata/aleph-ui-production:${ALEPH_TAG:-3.13.1-rc6}
-=======
-    image: alephdata/aleph-ui-production:${ALEPH_TAG:-3.13.1-rc3}
->>>>>>> fe691b8a
     depends_on:
       - api
     ports:
