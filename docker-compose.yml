version: "3.2"

services:
  postgres:
    image: postgres:10.0
    volumes:
      - postgres-data:/var/lib/postgresql/data
    environment:
      POSTGRES_USER: aleph
      POSTGRES_PASSWORD: aleph
      POSTGRES_DATABASE: aleph

  elasticsearch:
    image: alephdata/aleph-elasticsearch:${ALEPH_TAG:-3.1.2}
    hostname: elasticsearch
    environment:
      - discovery.type=single-node
      - "ES_JAVA_OPTS=-Xms1g -Xmx1g"
    ports:
      - "19200:9200"
    volumes:
      - elasticsearch-data:/usr/share/elasticsearch/data

  redis:
    image: redis:alpine
    command: ["redis-server", "--appendonly", "yes"]
    volumes:
      - redis-data:/data

  convert-document:
    image: alephdata/convert-document:${ALEPH_TAG:-3.1.2}
    restart: on-failure
    tmpfs:
      - /tmp
<<<<<<< HEAD
      - /root/.config
=======
      - /home/app/.config
>>>>>>> 1b7ecb1b
    expose:
      - 3000

  recognize-text:
    image: alephdata/recognize-text:${ALEPH_TAG:-3.1.2}
    restart: on-failure
    expose:
      - 50000
  
  ingest-file:
    image: alephdata/ingest-file:${ALEPH_TAG:-3.1.2}
    tmpfs: /tmp
    volumes:
      - archive-data:/data
    links:
      - postgres
      - redis
      - convert-document
      - recognize-text
    restart: on-failure
    env_file:
      - aleph.env

  worker:
    image: alephdata/aleph:${ALEPH_TAG:-3.1.2}
    command: aleph worker
    restart: on-failure
    links:
      - postgres
      - elasticsearch
      - redis
      - ingest-file
    tmpfs:
      - /tmp
    volumes:
      - archive-data:/data
    env_file:
      - aleph.env
  
  shell:
    image: alephdata/aleph:${ALEPH_TAG:-3.1.2}
    command: /bin/bash
    links:
      - postgres
      - elasticsearch
      - redis
      - ingest-file
      - worker
    tmpfs:
      - /tmp
    volumes:
      - archive-data:/data
      - "./mappings:/aleph/mappings"
      - "/:/host"
    env_file:
      - aleph.env

  api:
    image: alephdata/aleph:${ALEPH_TAG:-3.1.2}
    command: gunicorn -w 6 -b 0.0.0.0:8000 --log-level debug --log-file - aleph.manage:app
    expose:
      - 8000
    links:
      - postgres
      - elasticsearch
      - redis
      - worker
      - ingest-file
    tmpfs:
      - /tmp
    volumes:
      - archive-data:/data
    env_file:
      - aleph.env

  ui:
    image: alephdata/aleph-ui-production:${ALEPH_TAG:-3.1.2}
    links:
      - api
    ports:
      - "8080:8080"

volumes:
  archive-data: {}
  postgres-data: {}
  redis-data: {}
  elasticsearch-data: {}<|MERGE_RESOLUTION|>--- conflicted
+++ resolved
@@ -32,11 +32,7 @@
     restart: on-failure
     tmpfs:
       - /tmp
-<<<<<<< HEAD
-      - /root/.config
-=======
       - /home/app/.config
->>>>>>> 1b7ecb1b
     expose:
       - 3000
 
