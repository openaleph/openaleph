--- conflicted
+++ resolved
@@ -46,11 +46,7 @@
       - aleph.env
 
   worker:
-<<<<<<< HEAD
-    image: ghcr.io/alephdata/aleph:${ALEPH_TAG:-3.14.1-rc17}
-=======
     image: ghcr.io/alephdata/aleph:${ALEPH_TAG:-3.14.1}
->>>>>>> c2d47200
     command: aleph worker
     restart: on-failure
     depends_on:
@@ -66,11 +62,7 @@
       - aleph.env
 
   shell:
-<<<<<<< HEAD
-    image: ghcr.io/alephdata/aleph:${ALEPH_TAG:-3.14.1-rc17}
-=======
     image: ghcr.io/alephdata/aleph:${ALEPH_TAG:-3.14.1}
->>>>>>> c2d47200
     command: /bin/bash
     depends_on:
       - postgres
@@ -88,11 +80,7 @@
       - aleph.env
 
   api:
-<<<<<<< HEAD
-    image: ghcr.io/alephdata/aleph:${ALEPH_TAG:-3.14.1-rc17}
-=======
     image: ghcr.io/alephdata/aleph:${ALEPH_TAG:-3.14.1}
->>>>>>> c2d47200
     command: gunicorn -w 6 -b 0.0.0.0:8000 --timeout 3600 --log-level debug --log-file - aleph.wsgi:app
     expose:
       - 8000
@@ -110,11 +98,7 @@
       - aleph.env
 
   ui:
-<<<<<<< HEAD
-    image: ghcr.io/alephdata/aleph-ui-production:${ALEPH_TAG:-3.14.1-rc17}
-=======
     image: ghcr.io/alephdata/aleph-ui-production:${ALEPH_TAG:-3.14.1}
->>>>>>> c2d47200
     depends_on:
       - api
     ports:
