--- conflicted
+++ resolved
@@ -46,11 +46,7 @@
       - aleph.env
 
   worker:
-<<<<<<< HEAD
-    image: ghcr.io/alephdata/aleph:${ALEPH_TAG:-3.15.5-rc1}
-=======
     image: ghcr.io/alephdata/aleph:${ALEPH_TAG:-3.16.0-rc3}
->>>>>>> 25049026
     command: aleph worker
     restart: on-failure
     depends_on:
@@ -66,11 +62,7 @@
       - aleph.env
 
   shell:
-<<<<<<< HEAD
-    image: ghcr.io/alephdata/aleph:${ALEPH_TAG:-3.15.5-rc1}
-=======
     image: ghcr.io/alephdata/aleph:${ALEPH_TAG:-3.16.0-rc3}
->>>>>>> 25049026
     command: /bin/bash
     depends_on:
       - postgres
@@ -88,12 +80,7 @@
       - aleph.env
 
   api:
-<<<<<<< HEAD
-    image: ghcr.io/alephdata/aleph:${ALEPH_TAG:-3.15.5-rc1}
-    command: gunicorn -w 6 -b 0.0.0.0:8000 --timeout 3600 --log-level debug --log-file - aleph.wsgi:app
-=======
     image: ghcr.io/alephdata/aleph:${ALEPH_TAG:-3.16.0-rc3}
->>>>>>> 25049026
     expose:
       - 8000
     depends_on:
@@ -110,11 +97,7 @@
       - aleph.env
 
   ui:
-<<<<<<< HEAD
-    image: ghcr.io/alephdata/aleph-ui-production:${ALEPH_TAG:-3.15.5-rc1}
-=======
     image: ghcr.io/alephdata/aleph-ui-production:${ALEPH_TAG:-3.16.0-rc3}
->>>>>>> 25049026
     depends_on:
       - api
     ports:
