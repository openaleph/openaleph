[bumpversion]
<<<<<<< HEAD
current_version = 3.14.1-rc17
=======
current_version = 3.14.1
>>>>>>> c2d47200
tag_name = {new_version}
commit = True
tag = True
parse = (?P<major>\d+)\.(?P<minor>\d+)\.(?P<patch>\d+)([-](?P<release>(pre|rc))(?P<build>\d+))?
serialize = 
	{major}.{minor}.{patch}-{release}{build}
	{major}.{minor}.{patch}

[bumpversion:part:release]
optional_value = prod
first_value = rc
values = 
	rc
	prod

[bumpversion:part:build]
first_value = 1

[bumpversion:file:setup.py]
search = version="{current_version}"
replace = version="{new_version}"

[bumpversion:file:ui/package.json]
search = "version": "{current_version}"
replace = "version": "{new_version}"

[bumpversion:file:docker-compose.yml]
search = ALEPH_TAG:-{current_version}
replace = ALEPH_TAG:-{new_version}

[bumpversion:file:helm/charts/aleph/Chart.yaml]
search = ersion: {current_version}
replace = ersion: {new_version}

[bumpversion:file:helm/charts/aleph/values.yaml]
search = tag: "{current_version}"
replace = tag: "{new_version}"

[bumpversion:file:helm/charts/aleph/README.md]
search = global.image.tag | string | `"{current_version}"`
replace = global.image.tag | string | `"{new_version}"`

[bumpversion:file:contrib/aleph-traefik-minio-keycloak/docker-compose.yml]
search = ALEPH_TAG:-{current_version}
replace = ALEPH_TAG:-{new_version}

[bumpversion:file:contrib/keycloak/docker-compose.dev-keycloak.yml]
search = ALEPH_TAG:-{current_version}
replace = ALEPH_TAG:-{new_version}<|MERGE_RESOLUTION|>--- conflicted
+++ resolved
@@ -1,9 +1,5 @@
 [bumpversion]
-<<<<<<< HEAD
-current_version = 3.14.1-rc17
-=======
 current_version = 3.14.1
->>>>>>> c2d47200
 tag_name = {new_version}
 commit = True
 tag = True
