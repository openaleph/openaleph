# Dependencies maintained by OCCRP
banal==1.0.6
followthemoney==3.5.8
followthemoney-store[postgresql]==3.0.6
followthemoney-compare==0.4.4
fingerprints==1.2.3
<<<<<<< HEAD
servicelayer[google,amazon]==1.23.0rc1
normality==2.4.0
=======
servicelayer[google,amazon]==1.23.0rc2
normality==2.5.0
>>>>>>> 25049026
pantomime==0.6.1

# Flask ecosystem
Flask==2.3.3
Flask-SQLAlchemy==3.0.5
Flask-Mail==0.9.1
Flask-Migrate==4.0.5
Flask-Cors==4.0.0
Flask-Babel==4.0.0
flask-talisman==1.1.0
SQLAlchemy==2.0.21
alembic==1.13.1
authlib==0.15.5

elasticsearch==7.17.0
marshmallow==3.20.1
gunicorn[eventlet]==21.2.0
jsonschema==4.20.0
apispec==6.3.1
apispec-webframeworks==0.5.2
blinker==1.7.0
Babel==2.12.1
PyYAML==6.0.1
python-frontmatter==1.0.1
pyjwt >= 2.0.1, < 2.9.0
cryptography >= 36.0.0, < 42.0.0
requests[security] >= 2.25.1, < 3.0.0
tabulate==0.9.0
zipstream-new==1.1.8
pika==1.3.2
sentry-sdk[flask]==1.31.0
prometheus-client==0.17.1


# Testing dependencies
factory-boy >=3.2.0, < 4.0.0
<<<<<<< HEAD
Faker >= 5.6.0, < 8.0.0
pytest
pytest-cov
=======
Faker >= 5.6.0, < 23.0.0
nose
coverage
coveralls
>>>>>>> 25049026

# Development & debugging
debugpy >= 1.3.0<|MERGE_RESOLUTION|>--- conflicted
+++ resolved
@@ -4,13 +4,8 @@
 followthemoney-store[postgresql]==3.0.6
 followthemoney-compare==0.4.4
 fingerprints==1.2.3
-<<<<<<< HEAD
-servicelayer[google,amazon]==1.23.0rc1
-normality==2.4.0
-=======
 servicelayer[google,amazon]==1.23.0rc2
 normality==2.5.0
->>>>>>> 25049026
 pantomime==0.6.1
 
 # Flask ecosystem
@@ -47,16 +42,9 @@
 
 # Testing dependencies
 factory-boy >=3.2.0, < 4.0.0
-<<<<<<< HEAD
-Faker >= 5.6.0, < 8.0.0
+Faker >= 5.6.0, < 23.0.0
 pytest
 pytest-cov
-=======
-Faker >= 5.6.0, < 23.0.0
-nose
-coverage
-coveralls
->>>>>>> 25049026
 
 # Development & debugging
 debugpy >= 1.3.0