---
layout: '@layouts/UsersLayout.astro'
title: Account & Recovery
---

import OCCRPCallout from "@snippets/OCCRPCallout.astro";

# Account creation and password recovery

<OCCRPCallout />

## When I enter the code from my 2FA app to log in to Aleph, it says it is incorrect. I tried several times and it did not work. What should I do?

If you are receiving an error message after putting in your one time password, this issue is most likely caused by the current time on your phone or laptop. Follow the troubleshooting steps below:

### Using macOS?

<Steps>
  <Step>
    Click on the Apple logo in the upper left-hand corner and select **System preferences** from the dropdown menu. In the System Preferences, go to **Date and Time**.
  </Step>

  <Step>
    Click the **lock icon** in the bottom left-hand corner of the window, then enter your administrator password to unlock the lock. (The settings are dimmed when locked).
  </Step>

  <Step>
    In the **Date and Time** pane, make sure that **Set date and time automatically** is selected and your Mac is connected to the internet. Your Mac can then get the current date and time from the network time server selected in the adjacent menu.
  </Step>
</Steps>

### Using Windows?

<Steps>
  <Step>
    To set your time and time zone in Windows 10, go to **Start** ▶ **Settings** ▶ **Time & language** ▶ **Date & time**.
  </Step>

  <Step>
    Turn on **Set time automatically** and **Set time zone automatically**.
  </Step>
</Steps>

### Using an iPhone?

<Steps>
  <Step>
    Go to **Settings** ▶ **General** ▶ **Date and Time**.
  </Step>

  <Step>
    Turn on **Set Automatically**. The iPhone now gets the correct time over the network and updates it for the timezone you are in. Some networks don't support network time, so in some countries or regions, an iPhone may not be able to automatically determine the local time.
  </Step>
</Steps>

### Using Android?

<Steps>
  <Step>
    Go to **Settings** and click on **Date and Time**.
  </Step>

  <Step>
    Click on **Automatic**. If this option is turned off, check that the correct **Date**, **Time**, and **Time zone** are selected.
  </Step>
</Steps>

If you followed the above troubleshooting steps and are still experiencing issues, please contact OCCRP’s IT Helpdesk using [this form](https://form.asana.com/?k=9e-nT6JyUfSivzqHwNhsDw&d=24418422500834). 

## I already have an Aleph account but I do not remember my username. Is there a way to recover it?

Your Aleph account’s username is the email address you used to register. If you are entering the correct email address and are experiencing issues logging into Aleph, please [contact OCCRP’s IT Helpdesk](https://requests.occrp.org/helpdesk).

## I removed my 2FA app/lost my phone and I cannot log in to Aleph. What should I do?

<<<<<<< HEAD
In either of the above situations, you will have to reset the password to your Aleph account. Please follow the instructions to [reset your password](/users/getting-started/account#reset-your-password).
=======
In either of the above situations, you will have to reset the password to your Aleph account. Please follow the instructions to [reset your password](/users/getting-started/account/reset-password).
>>>>>>> 90344258

## I tried everything and I can’t log in to Aleph? How do I get in touch with OCCRP to ask for assistance?

If you followed all of the above troubleshooting steps and are still experiencing issues accessing your Aleph account, please [contact OCCRP’s IT Helpdesk](https://requests.occrp.org/helpdesk). <|MERGE_RESOLUTION|>--- conflicted
+++ resolved
@@ -73,11 +73,7 @@
 
 ## I removed my 2FA app/lost my phone and I cannot log in to Aleph. What should I do?
 
-<<<<<<< HEAD
-In either of the above situations, you will have to reset the password to your Aleph account. Please follow the instructions to [reset your password](/users/getting-started/account#reset-your-password).
-=======
 In either of the above situations, you will have to reset the password to your Aleph account. Please follow the instructions to [reset your password](/users/getting-started/account/reset-password).
->>>>>>> 90344258
 
 ## I tried everything and I can’t log in to Aleph? How do I get in touch with OCCRP to ask for assistance?
 
