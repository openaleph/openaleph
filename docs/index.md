# Welcome to the OpenAleph Documentation

[**OpenAleph**](https://openaleph.org) is an open source platform for storing, searching, and analyzing large volumes of both structured and unstructured data. It is designed to support investigative journalists, researchers, and analysts working with documents, datasets, and public records.

## User Guides

### Start with OpenAleph

For **beginner users**, we recommend the user documentation to learn how to search, upload documents, and collaborate effectively with others.

[Start with the user guide](user-guide/101/index.md)

### Advanced OpenAleph Magic

If you are an **experienced OpenAleph user** looking to tackle advanced data work, our series of code-along, real-world examples is for you.

[How to get the most out of OpenAleph as a power user (Blogpost series)](https://openaleph.org/blog/)

In addition to that, we have a section on how to interact with OpenAleph from the command line or inside a Python script.

[Learn everything about the `openaleph` Python library here.](user-guide/104/index.md)

## Deploy & Contribute

### Deploying OpenAleph
<<<<<<< HEAD

We are currently re-working this section. In the meantime, you may want to read the **developer and administrator** documentation from OpenAleph's predecessor called Aleph. Most of the information there is applicable to installing and maintaining OpenAleph.
=======
We are currently updating this section. In the meantime, you can refer to the **developer and administrator** documentation from OpenAleph's predecessor, Aleph. Most of that information is still relevant for installing and maintaining OpenAleph.
>>>>>>> 8f1a9ada

[Start with the Developer & Admin Guide](https://docs.aleph.occrp.org/developers/)

### Contribute
<<<<<<< HEAD

OpenAleph is an open-source project, and we would love to work with you on it. **If you want to contribute**, please read the [contributors guide](https://github.com/openaleph/openaleph/blob/main/CONTRIBUTING.md) and start by picking an [issue](https://github.com/openaleph/openaleph/issues) that needs work or implement whatever feature you think is missing! Please make sure you familiarize yourself with our [Code of Conduct](https://github.com/openaleph/openaleph/blob/main/CODE_OF_CONDUCT.md).
=======
OpenAleph is an open source project, and we'd love to collaborate with you. **If you want to contribute**, please start by reading the [contributors guide](https://github.com/dataresearchcenter/openaleph/blob/main/CONTRIBUTING.md). Then, pick an [issue](https://github.com/dataresearchcenter/openaleph/issues) to work on or suggest a feature you'd like to add! Please make sure to familiarize yourself with our [Code of Conduct](https://github.com/dataresearchcenter/openaleph/blob/main/CODE_OF_CONDUCT.md).
>>>>>>> 8f1a9ada

## OpenAleph Community

The Data and Research Center maintains a [community platform ](https://darc.social) to discuss all things OpenAleph and beyond. We're actively building a community focused on open software, open source research, and open data. Please join us!

---

OpenAleph is a [DARC](https://dataresearchcenter.org) project and is released under the [MIT license](https://github.com/investigativedata/openaleph#MIT-1-ov-file).<|MERGE_RESOLUTION|>--- conflicted
+++ resolved
@@ -23,22 +23,12 @@
 ## Deploy & Contribute
 
 ### Deploying OpenAleph
-<<<<<<< HEAD
-
-We are currently re-working this section. In the meantime, you may want to read the **developer and administrator** documentation from OpenAleph's predecessor called Aleph. Most of the information there is applicable to installing and maintaining OpenAleph.
-=======
 We are currently updating this section. In the meantime, you can refer to the **developer and administrator** documentation from OpenAleph's predecessor, Aleph. Most of that information is still relevant for installing and maintaining OpenAleph.
->>>>>>> 8f1a9ada
 
 [Start with the Developer & Admin Guide](https://docs.aleph.occrp.org/developers/)
 
 ### Contribute
-<<<<<<< HEAD
-
-OpenAleph is an open-source project, and we would love to work with you on it. **If you want to contribute**, please read the [contributors guide](https://github.com/openaleph/openaleph/blob/main/CONTRIBUTING.md) and start by picking an [issue](https://github.com/openaleph/openaleph/issues) that needs work or implement whatever feature you think is missing! Please make sure you familiarize yourself with our [Code of Conduct](https://github.com/openaleph/openaleph/blob/main/CODE_OF_CONDUCT.md).
-=======
 OpenAleph is an open source project, and we'd love to collaborate with you. **If you want to contribute**, please start by reading the [contributors guide](https://github.com/dataresearchcenter/openaleph/blob/main/CONTRIBUTING.md). Then, pick an [issue](https://github.com/dataresearchcenter/openaleph/issues) to work on or suggest a feature you'd like to add! Please make sure to familiarize yourself with our [Code of Conduct](https://github.com/dataresearchcenter/openaleph/blob/main/CODE_OF_CONDUCT.md).
->>>>>>> 8f1a9ada
 
 ## OpenAleph Community
 
