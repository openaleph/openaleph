# Investigations

Investigations in OpenAleph provide a secure, private environment for uploading, organizing, and analyzing your own documents and data. These workspaces are ideal for managing internal investigations, collaborative research, or deep dives into specific topics.

## What is an Investigation?

An investigations is a user-created project area where you can:

- Upload documents and datasets
- Extract and review entities
- Bookmark and annotate content
- Visualize relationships between entities
- Share and collaborate with team members

Each workspace is isolated from public collections and visible only to the users you invite.

## Creating a New Investigation

<<<<<<< HEAD
<div>
  <div style="position:relative;padding-top:56.25%;">
    <iframe src="https://www.youtube-nocookie.com/embed/LPAc1Nf7yqo?si=xvD6pg-taLsliDc4" frameborder="0" allowfullscreen
      style="position:absolute;top:0;left:0;width:100%;height:100%;"></iframe>
  </div>
=======
<div align="center">
  <img src="../../assets/images/new_investigation.png" alt="Screenshot of the OpenAleph new investigation menu" width="400"/>
>>>>>>> 59735bb7
</div>

To create an investigation:

1. Click on **Investigations** in the top menu.
2. Click **Create a new investigation**.
3. Enter a name and optional description.
4. Choose whether to make it private (simply by selecting no other user) or invite collaborators.
5. Select the primary languages of your documents
6. Click **Create**.

 **Selecting the correct languages affects the quality of the OCR process (optical character recognition) process.** OpenAleph uses OCR in the background to extract text from images and PDFs, making them searchable. Whenever possible, choose the appropriate language to improve accuracy. You can always adjust this setting later in the investigation settings.

## Uploading Content

<div align="center">
<<<<<<< HEAD
  <img src="../../../assets/images/upload_files.png" alt="Screenshot of the OpenAleph content upload menu" width="400"/>
=======
  <img src="../../assets/images/upload_files.png" alt="Screenshot of the OpenAleph content upload menu" width="400"/>
>>>>>>> 59735bb7
</div>

Once your workspace is created, you can upload:

- PDFs, spreadsheets, emails, and other document formats
- Structured datasets (CSV, Excel files)
- Bulk document archives (ZIP files)

OpenAleph will automatically index, parse, and attempt to extract text and entities from uploaded content.

**We do not recommend uploading large collections via your browser. Use the OpenAleph command line tool for that.**

## Investigation Tools

Within an investigation, you can:

- Perform full-text searches scoped to that investigation
- Use filters to explore documents and entities
- Begin building network diagrams or timelines

## Use Cases

Investigations are useful for:

- Analyzing leaks or large data dumps
- Conducting due diligence or background research
- Collaborating on investigative journalism projects
- Building structured case files over time

---

Next: Learn how to [Map Data](map-data.md) from tables into entities.<|MERGE_RESOLUTION|>--- conflicted
+++ resolved
@@ -16,16 +16,11 @@
 
 ## Creating a New Investigation
 
-<<<<<<< HEAD
 <div>
   <div style="position:relative;padding-top:56.25%;">
     <iframe src="https://www.youtube-nocookie.com/embed/LPAc1Nf7yqo?si=xvD6pg-taLsliDc4" frameborder="0" allowfullscreen
       style="position:absolute;top:0;left:0;width:100%;height:100%;"></iframe>
   </div>
-=======
-<div align="center">
-  <img src="../../assets/images/new_investigation.png" alt="Screenshot of the OpenAleph new investigation menu" width="400"/>
->>>>>>> 59735bb7
 </div>
 
 To create an investigation:
@@ -42,11 +37,7 @@
 ## Uploading Content
 
 <div align="center">
-<<<<<<< HEAD
-  <img src="../../../assets/images/upload_files.png" alt="Screenshot of the OpenAleph content upload menu" width="400"/>
-=======
   <img src="../../assets/images/upload_files.png" alt="Screenshot of the OpenAleph content upload menu" width="400"/>
->>>>>>> 59735bb7
 </div>
 
 Once your workspace is created, you can upload:
