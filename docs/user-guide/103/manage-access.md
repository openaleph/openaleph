# Managing Access

Investigation workspaces in OpenAleph are private by default, but you can choose to share them with trusted collaborators. Managing access allows you to control who can view or contribute to a workspace without compromising sensitive information.

<div>
  <div style="position:relative;padding-top:56.25%;">
    <iframe src="https://www.youtube-nocookie.com/embed/T6V3jHxD6Ig?si=QnZ4HTv-rMspGgv9" frameborder="0" allowfullscreen
      style="position:absolute;top:0;left:0;width:100%;height:100%;"></iframe>
  </div>
</div>


## Default Privacy

When you create a new workspace, it is only visible to you. No one else can see or interact with its contents unless you explicitly invite them.

## Sharing a Workspace

To share a workspace with others:

1. Open the workspace.
2. Click the **Gear icon** in the top right corner and select **Share** from the dropdown menu.
<div align="center">
<<<<<<< HEAD
  <img src="../../../assets/images/investigation_settings.png" alt="Screenshot of the investigation settings menu" width="400"/>
=======
  <img src="../../assets/images/investigation_settings.png" alt="Screenshot of the investigation settings menu" width="400"/>
>>>>>>> 59735bb7
</div>

4. Enter the email address or username of the person you want to invite.
<div align="center">
<<<<<<< HEAD
  <img src="../../../assets/images/share_access.png" alt="Screenshot of the investigation sharing menu" width="400"/>
=======
  <img src="../../assets/images/share_access.png" alt="Screenshot of the investigation sharing menu" width="400"/>
>>>>>>> 59735bb7
</div>

5. Assign a role:
	- **View**: Can see content, but cannot make changes.
	- **Edit**: Can upload documents, edit metadata, contribute to the investigation and add other users.

6. Click **Save changes**.

Invited users will see the workspace listed under their **Investigations** tab.

## Managing Existing Permissions

You can update or remove collaborators at any time by following the same steps listed above. Simply deselect the assigned roles and click **Save changes**.

## Best Practices

- Use the **Editor** role only for active collaborators.
- Periodically review access to investigations for ongoing projects.
- Avoid inviting users who don’t need access to sensitive data.

---

Proper access management ensures your investigation remains secure while allowing effective collaboration. Next, learn how to [Cross-Reference](cross-reference.md) your data with existing datasets in OpenAleph.<|MERGE_RESOLUTION|>--- conflicted
+++ resolved
@@ -21,20 +21,12 @@
 1. Open the workspace.
 2. Click the **Gear icon** in the top right corner and select **Share** from the dropdown menu.
 <div align="center">
-<<<<<<< HEAD
-  <img src="../../../assets/images/investigation_settings.png" alt="Screenshot of the investigation settings menu" width="400"/>
-=======
   <img src="../../assets/images/investigation_settings.png" alt="Screenshot of the investigation settings menu" width="400"/>
->>>>>>> 59735bb7
 </div>
 
 4. Enter the email address or username of the person you want to invite.
 <div align="center">
-<<<<<<< HEAD
-  <img src="../../../assets/images/share_access.png" alt="Screenshot of the investigation sharing menu" width="400"/>
-=======
   <img src="../../assets/images/share_access.png" alt="Screenshot of the investigation sharing menu" width="400"/>
->>>>>>> 59735bb7
 </div>
 
 5. Assign a role:
