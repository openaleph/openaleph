# Basic Search

Search is at the core of OpenAleph. From the homepage or the top navigation bar, you can run searches across all collections and datasets you have access to.

This guide walks you through the basics of running a search and understanding the results.
<div>
  <div style="position:relative;padding-top:56.25%;">
    <iframe src="https://www.youtube-nocookie.com/embed/lh-KJvz4xtE?si=mgci65CRm-7FnXfW" frameborder="0" allowfullscreen
      style="position:absolute;top:0;left:0;width:100%;height:100%;"></iframe>
  </div>
</div>

## 1. Performing a Search
At the top of every page is the global search bar. To perform a basic search, type a keyword, such as a name, company, or location and press `Enter`.

<div align="center">
<<<<<<< HEAD
  <img src="../../../assets/images/simple_search.png" alt="The OpenAleph search bar" width="600"/>
=======
  <img src="../../assets/images/simple_search.png" alt="The OpenAleph search bar" width="600"/>
>>>>>>> 59735bb7
</div>

This will show you matching entities, such as Documents, Persons, Companies, or other relevant types.

## 2. Setting Alerts
Click the `alerts icon` to the right of the search bar to receive email notifications whenever new data added mentions this search.

<div align="center">
<<<<<<< HEAD
  <img src="../../../assets/images/alerts.png" alt="The OpenAleph search bar with alerts" width="600"/>
=======
  <img src="../../assets/images/alerts.png" alt="The OpenAleph search bar with alerts" width="600"/>
>>>>>>> 59735bb7
</div>

## 3. Understanding the Results

The search results page is split into several sections:

**Filter Sidebar**

<div align="center">
<<<<<<< HEAD
  <img src="../../../assets/images/search_filter.png" alt="The OpenAleph search filters" width="600"/>
=======
  <img src="../../assets/images/search_filter.png" alt="The OpenAleph search filters" width="600"/>
>>>>>>> 59735bb7
</div>

On the left, you’ll find filters you can apply to narrow your results by dataset, date, schema type, or other criteria.

**Results List**

<div align="center">
<<<<<<< HEAD
  <img src="../../../assets/images/resultlist.png" alt="The OpenAleph search result list" width="800"/>
=======
  <img src="../../assets/images/resultlist.png" alt="The OpenAleph search result list" width="800"/>
>>>>>>> 59735bb7
</div>

In the main area, results are grouped by relevance. Each item shows a title, snippet of matched content, and metadata.

## 4. Previewing a Result

<div align="center">
<<<<<<< HEAD
  <img src="../../../assets/images/result_preview.png" alt="The OpenAleph search result preview" width="800"/>
=======
  <img src="../../assets/images/result_preview.png" alt="The OpenAleph search result preview" width="800"/>
>>>>>>> 59735bb7
</div>

Click on any document or entity to open its preview pane:

- For documents: you'll see the extracted text, metadata, and any linked entities.
- For entities: you’ll see structured data fields like name, type, jurisdiction, and connections.

You can expand the entity by clicking the `Expand` button on top of the preview pane.


---

Once you’re comfortable with basic searches, the next step is to refine your results using filters and explore more advanced search techniques. Head to the [advanced searches and dataset navigation section](../102/index.md) to continue.<|MERGE_RESOLUTION|>--- conflicted
+++ resolved
@@ -14,11 +14,7 @@
 At the top of every page is the global search bar. To perform a basic search, type a keyword, such as a name, company, or location and press `Enter`.
 
 <div align="center">
-<<<<<<< HEAD
-  <img src="../../../assets/images/simple_search.png" alt="The OpenAleph search bar" width="600"/>
-=======
   <img src="../../assets/images/simple_search.png" alt="The OpenAleph search bar" width="600"/>
->>>>>>> 59735bb7
 </div>
 
 This will show you matching entities, such as Documents, Persons, Companies, or other relevant types.
@@ -27,11 +23,7 @@
 Click the `alerts icon` to the right of the search bar to receive email notifications whenever new data added mentions this search.
 
 <div align="center">
-<<<<<<< HEAD
   <img src="../../../assets/images/alerts.png" alt="The OpenAleph search bar with alerts" width="600"/>
-=======
-  <img src="../../assets/images/alerts.png" alt="The OpenAleph search bar with alerts" width="600"/>
->>>>>>> 59735bb7
 </div>
 
 ## 3. Understanding the Results
@@ -41,11 +33,7 @@
 **Filter Sidebar**
 
 <div align="center">
-<<<<<<< HEAD
   <img src="../../../assets/images/search_filter.png" alt="The OpenAleph search filters" width="600"/>
-=======
-  <img src="../../assets/images/search_filter.png" alt="The OpenAleph search filters" width="600"/>
->>>>>>> 59735bb7
 </div>
 
 On the left, you’ll find filters you can apply to narrow your results by dataset, date, schema type, or other criteria.
@@ -53,11 +41,7 @@
 **Results List**
 
 <div align="center">
-<<<<<<< HEAD
   <img src="../../../assets/images/resultlist.png" alt="The OpenAleph search result list" width="800"/>
-=======
-  <img src="../../assets/images/resultlist.png" alt="The OpenAleph search result list" width="800"/>
->>>>>>> 59735bb7
 </div>
 
 In the main area, results are grouped by relevance. Each item shows a title, snippet of matched content, and metadata.
@@ -65,11 +49,7 @@
 ## 4. Previewing a Result
 
 <div align="center">
-<<<<<<< HEAD
   <img src="../../../assets/images/result_preview.png" alt="The OpenAleph search result preview" width="800"/>
-=======
-  <img src="../../assets/images/result_preview.png" alt="The OpenAleph search result preview" width="800"/>
->>>>>>> 59735bb7
 </div>
 
 Click on any document or entity to open its preview pane:
