--- conflicted
+++ resolved
@@ -5,11 +5,7 @@
 ## Top Menu
 
 <div align="center">
-<<<<<<< HEAD
-  <img src="../../../assets/images/top-bar.png" alt="Screenshot of the OpenAleph top menu" width="1000"/>
-=======
   <img src="../../assets/images/top-bar.png" alt="Screenshot of the OpenAleph top menu" width="1000"/>
->>>>>>> 59735bb7
 </div>
 
 The top menu offers quick access to key features:
@@ -27,11 +23,7 @@
 ## Side Menu
 
 <div align="center">
-<<<<<<< HEAD
-  <img src="../../../assets/images/side-bar.png" alt="Screenshot of the OpenAleph side menu" width="300"/>
-=======
   <img src="../../assets/images/side-bar.png" alt="Screenshot of the OpenAleph side menu" width="300"/>
->>>>>>> 59735bb7
 </div>
 
 The side menu provides additional navigation options:
