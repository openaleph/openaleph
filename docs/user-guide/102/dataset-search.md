--- conflicted
+++ resolved
@@ -9,11 +9,7 @@
 ### 1. From the Dataset Page
 
 <div align="center">
-<<<<<<< HEAD
-  <img src="../../../assets/images/dataset_search.png" alt="Screenshot of the OpenAleph dataset overview" width="400"/>
-=======
   <img src="../../assets/images/dataset_search.png" alt="Screenshot of the OpenAleph dataset overview" width="400"/>
->>>>>>> 59735bb7
 </div>
 
 1. Open the dataset from the **Datasets** tab.
@@ -22,11 +18,7 @@
 ### 2. Using Filters
 
 <div align="center">
-<<<<<<< HEAD
-  <img src="../../../assets/images/dataset_filter.png" alt="Screenshot of the OpenAleph filter bar" width="300"/>
-=======
   <img src="../../assets/images/dataset_filter.png" alt="Screenshot of the OpenAleph filter bar" width="300"/>
->>>>>>> 59735bb7
 </div>
 
 On a general search results page:
@@ -38,11 +30,7 @@
 ## Extracted `mentions` search
 
 <div align="center">
-<<<<<<< HEAD
-  <img src="../../../assets/images/mentions_search.png" alt="Screenshot of the OpenAleph mentions search" width="600"/>
-=======
   <img src="../../assets/images/mentions_search.png" alt="Screenshot of the OpenAleph mentions search" width="600"/>
->>>>>>> 59735bb7
 </div>
 
 OpenAleph extracts several identifiers from the dataset during ingestion. You can click these identifiers on the overview page to see all entities or files containing them within the dataset.
@@ -50,11 +38,7 @@
 ## Source documents
 
 <div align="center">
-<<<<<<< HEAD
-  <img src="../../../assets/images/source_docs.png" alt="Screenshot of the OpenAleph dataset overview" width="600"/>
-=======
   <img src="../../assets/images/source_docs.png" alt="Screenshot of the OpenAleph dataset overview" width="600"/>
->>>>>>> 59735bb7
 </div>
 
 If the dataset contains documents and folders, you can browse these sources by clicking the source documents tab, similar to browsing folder structures on your computer.
